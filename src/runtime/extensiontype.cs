using System;
using System.Runtime.InteropServices;

namespace Python.Runtime
{
    /// <summary>
    /// Base class for extensions whose instances *share* a single Python
    /// type object, such as the types that represent CLR methods, fields,
    /// etc. Instances implemented by this class do not support sub-typing.
    /// </summary>
    internal abstract class ExtensionType : ManagedType
    {
        public ExtensionType()
        {
            // Create a new PyObject whose type is a generated type that is
            // implemented by the particular concrete ExtensionType subclass.
            // The Python instance object is related to an instance of a
            // particular concrete subclass with a hidden CLR gchandle.

            IntPtr tp = TypeManager.GetTypeHandle(GetType());

            //int rc = (int)Marshal.ReadIntPtr(tp, TypeOffset.ob_refcnt);
            //if (rc > 1050)
            //{
            //    DebugUtil.Print("tp is: ", tp);
            //    DebugUtil.DumpType(tp);
            //}

            IntPtr py = Runtime.PyType_GenericAlloc(tp, 0);

            GCHandle gc = AllocGCHandle(true);
            Marshal.WriteIntPtr(py, ObjectOffset.magic(tp), (IntPtr)gc);

            // We have to support gc because the type machinery makes it very
            // hard not to - but we really don't have a need for it in most
            // concrete extension types, so untrack the object to save calls
            // from Python into the managed runtime that are pure overhead.

            Runtime.PyObject_GC_UnTrack(py);

            // Steals a ref to tpHandle.
            tpHandle = tp;
            pyHandle = py;
        }


        /// <summary>
        /// Common finalization code to support custom tp_deallocs.
        /// </summary>
        public static void FinalizeObject(ManagedType self)
        {
            Runtime.PyObject_GC_Del(self.pyHandle);
<<<<<<< HEAD
            // Not necessary decref for `tpHandle`.
            // Runtime.XDecref(self.tpHandle);
            self.FreeGCHandle();
=======
            // Not necessary for decref of `tpHandle`.
            self.gcHandle.Free();
>>>>>>> f0e9c380
        }


        /// <summary>
        /// Type __setattr__ implementation.
        /// </summary>
        public static int tp_setattro(IntPtr ob, IntPtr key, IntPtr val)
        {
            var message = "type does not support setting attributes";
            if (val == IntPtr.Zero)
            {
                message = "readonly attribute";
            }
            Exceptions.SetError(Exceptions.TypeError, message);
            return -1;
        }


        /// <summary>
        /// Default __set__ implementation - this prevents descriptor instances
        /// being silently replaced in a type __dict__ by default __setattr__.
        /// </summary>
        public static int tp_descr_set(IntPtr ds, IntPtr ob, IntPtr val)
        {
            Exceptions.SetError(Exceptions.AttributeError, "attribute is read-only");
            return -1;
        }


        /// <summary>
        /// Default dealloc implementation.
        /// </summary>
        public static void tp_dealloc(IntPtr ob)
        {
            // Clean up a Python instance of this extension type. This
            // frees the allocated Python object and decrefs the type.
            ManagedType self = GetManagedObject(ob);
            FinalizeObject(self);
        }
    }
}<|MERGE_RESOLUTION|>--- conflicted
+++ resolved
@@ -50,14 +50,8 @@
         public static void FinalizeObject(ManagedType self)
         {
             Runtime.PyObject_GC_Del(self.pyHandle);
-<<<<<<< HEAD
-            // Not necessary decref for `tpHandle`.
-            // Runtime.XDecref(self.tpHandle);
-            self.FreeGCHandle();
-=======
             // Not necessary for decref of `tpHandle`.
             self.gcHandle.Free();
->>>>>>> f0e9c380
         }
 
 
