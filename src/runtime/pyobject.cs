--- conflicted
+++ resolved
@@ -4,11 +4,8 @@
 using System.Dynamic;
 using System.Linq;
 using System.Linq.Expressions;
-<<<<<<< HEAD
 using System.Runtime.Serialization;
-=======
 using System.Threading;
->>>>>>> b7e8fdc3
 
 namespace Python.Runtime
 {
@@ -30,12 +27,8 @@
         public StackTrace Traceback { get; private set; }
 #endif  
 
-<<<<<<< HEAD
         protected internal IntPtr rawPtr = IntPtr.Zero;
-=======
-        protected internal IntPtr obj = IntPtr.Zero;
         internal readonly int run = Runtime.GetRun();
->>>>>>> b7e8fdc3
 
         internal BorrowedReference obj => new (rawPtr);
 
@@ -107,11 +100,7 @@
         // when the managed wrapper is garbage-collected.
         ~PyObject()
         {
-<<<<<<< HEAD
-            if (IsDisposed)
-=======
-            if (obj != IntPtr.Zero)
->>>>>>> b7e8fdc3
+            if (!IsDisposed)
             {
 
 #if TRACE_ALLOC
@@ -120,14 +109,10 @@
 
                 Interlocked.Increment(ref Runtime._collected);
 
-                Finalizer.Instance.AddFinalizedObject(ref obj, run);
-            }
-<<<<<<< HEAD
-            Finalizer.Instance.AddFinalizedObject(ref rawPtr);
-=======
+                Finalizer.Instance.AddFinalizedObject(ref rawPtr, run);
+            }
 
             Dispose(false);
->>>>>>> b7e8fdc3
         }
 
 
@@ -255,15 +240,15 @@
         [Obsolete("Test use only")]
         internal void Leak()
         {
-            Debug.Assert(obj != IntPtr.Zero);
+            Debug.Assert(!IsDisposed);
             GC.SuppressFinalize(this);
-            obj = IntPtr.Zero;
+            rawPtr = IntPtr.Zero;
         }
 
         internal void CheckRun()
         {
             if (run != Runtime.GetRun())
-                throw new RuntimeShutdownException(obj);
+                throw new RuntimeShutdownException(rawPtr);
         }
 
         internal BorrowedReference GetPythonTypeReference()
