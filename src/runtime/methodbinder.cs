using System;
using System.Collections;
using System.Reflection;
using System.Text;
using System.Collections.Generic;
using System.Linq;

namespace Python.Runtime
{
    using MaybeMethodBase = MaybeMethodBase<MethodBase>;
    /// <summary>
    /// A MethodBinder encapsulates information about a (possibly overloaded)
    /// managed method, and is responsible for selecting the right method given
    /// a set of Python arguments. This is also used as a base class for the
    /// ConstructorBinder, a minor variation used to invoke constructors.
    /// </summary>
    [Serializable]
    internal class MethodBinder
    {
        /// <summary>
        /// The overloads of this method
        /// </summary>
        public List<MaybeMethodBase> list;

        [NonSerialized]
        public MethodBase[] methods;

        [NonSerialized]
        public bool init = false;
        public const bool DefaultAllowThreads = true;
        public bool allow_threads = DefaultAllowThreads;

        internal MethodBinder()
        {
            list = new List<MaybeMethodBase>();
        }

        internal MethodBinder(MethodInfo mi)
        {
            list = new List<MaybeMethodBase> { new MaybeMethodBase(mi) };
        }

        public int Count
        {
            get { return list.Count; }
        }

        internal void AddMethod(MethodBase m)
        {
            list.Add(m);
        }

        /// <summary>
        /// Given a sequence of MethodInfo and a sequence of types, return the
        /// MethodInfo that matches the signature represented by those types.
        /// </summary>
        internal static MethodInfo MatchSignature(MethodInfo[] mi, Type[] tp)
        {
            if (tp == null)
            {
                return null;
            }
            int count = tp.Length;
            foreach (MethodInfo t in mi)
            {
                ParameterInfo[] pi = t.GetParameters();
                if (pi.Length != count)
                {
                    continue;
                }
                for (var n = 0; n < pi.Length; n++)
                {
                    if (tp[n] != pi[n].ParameterType)
                    {
                        break;
                    }
                    if (n == pi.Length - 1)
                    {
                        return t;
                    }
                }
            }
            return null;
        }

        /// <summary>
        /// Given a sequence of MethodInfo and a sequence of type parameters,
        /// return the MethodInfo that represents the matching closed generic.
        /// If unsuccessful, returns null and may set a Python error.
        /// </summary>
        internal static MethodInfo MatchParameters(MethodInfo[] mi, Type[] tp)
        {
            if (tp == null)
            {
                return null;
            }
            int count = tp.Length;
            foreach (MethodInfo t in mi)
            {
                if (!t.IsGenericMethodDefinition)
                {
                    continue;
                }
                Type[] args = t.GetGenericArguments();
                if (args.Length != count)
                {
                    continue;
                }
                try
                {
                    // MakeGenericMethod can throw ArgumentException if the type parameters do not obey the constraints.
                    MethodInfo method = t.MakeGenericMethod(tp);
                    Exceptions.Clear();
                    return method;
                }
                catch (ArgumentException e)
                {
                    Exceptions.SetError(e);
                    // The error will remain set until cleared by a successful match.
                }
            }
            return null;
        }


        /// <summary>
        /// Given a sequence of MethodInfo and two sequences of type parameters,
        /// return the MethodInfo that matches the signature and the closed generic.
        /// </summary>
        internal static MethodInfo MatchSignatureAndParameters(MethodInfo[] mi, Type[] genericTp, Type[] sigTp)
        {
            if (genericTp == null || sigTp == null)
            {
                return null;
            }
            int genericCount = genericTp.Length;
            int signatureCount = sigTp.Length;
            foreach (MethodInfo t in mi)
            {
                if (!t.IsGenericMethodDefinition)
                {
                    continue;
                }
                Type[] genericArgs = t.GetGenericArguments();
                if (genericArgs.Length != genericCount)
                {
                    continue;
                }
                ParameterInfo[] pi = t.GetParameters();
                if (pi.Length != signatureCount)
                {
                    continue;
                }
                for (var n = 0; n < pi.Length; n++)
                {
                    if (sigTp[n] != pi[n].ParameterType)
                    {
                        break;
                    }
                    if (n == pi.Length - 1)
                    {
                        MethodInfo match = t;
                        if (match.IsGenericMethodDefinition)
                        {
                            // FIXME: typeArgs not used
                            Type[] typeArgs = match.GetGenericArguments();
                            return match.MakeGenericMethod(genericTp);
                        }
                        return match;
                    }
                }
            }
            return null;
        }


        /// <summary>
        /// Return the array of MethodInfo for this method. The result array
        /// is arranged in order of precedence (done lazily to avoid doing it
        /// at all for methods that are never called).
        /// </summary>
        internal MethodBase[] GetMethods()
        {
            if (!init)
            {
                // I'm sure this could be made more efficient.
                list.Sort(new MethodSorter());
                methods = (from method in list where method.Valid select method.Value).ToArray();
                init = true;
            }
            return methods;
        }

        /// <summary>
        /// Precedence algorithm largely lifted from Jython - the concerns are
        /// generally the same so we'll start with this and tweak as necessary.
        /// </summary>
        /// <remarks>
        /// Based from Jython `org.python.core.ReflectedArgs.precedence`
        /// See: https://github.com/jythontools/jython/blob/master/src/org/python/core/ReflectedArgs.java#L192
        /// </remarks>
        internal static int GetPrecedence(MethodBase mi)
        {
            if (mi == null)
            {
                return int.MaxValue;
            }

            ParameterInfo[] pi = mi.GetParameters();
            int val = mi.IsStatic ? 3000 : 0;
            int num = pi.Length;

            val += mi.IsGenericMethod ? 1 : 0;
            for (var i = 0; i < num; i++)
            {
                val += ArgPrecedence(pi[i].ParameterType);
            }

            return val;
        }

        /// <summary>
        /// Return a precedence value for a particular Type object.
        /// </summary>
        internal static int ArgPrecedence(Type t)
        {
            Type objectType = typeof(object);
            if (t == objectType)
            {
                return 3000;
            }

            if (t.IsArray)
            {
                Type e = t.GetElementType();
                if (e == objectType)
                {
                    return 2500;
                }
                return 100 + ArgPrecedence(e);
            }

            TypeCode tc = Type.GetTypeCode(t);
            // TODO: Clean up
            switch (tc)
            {
                case TypeCode.Object:
                    return 1;

                case TypeCode.UInt64:
                    return 10;

                case TypeCode.UInt32:
                    return 11;

                case TypeCode.UInt16:
                    return 12;

                case TypeCode.Int64:
                    return 13;

                case TypeCode.Int32:
                    return 14;

                case TypeCode.Int16:
                    return 15;

                case TypeCode.Char:
                    return 16;

                case TypeCode.SByte:
                    return 17;

                case TypeCode.Byte:
                    return 18;

                case TypeCode.Single:
                    return 20;

                case TypeCode.Double:
                    return 21;

                case TypeCode.String:
                    return 30;

                case TypeCode.Boolean:
                    return 40;
            }

            return 2000;
        }

        /// <summary>
        /// Bind the given Python instance and arguments to a particular method
        /// overload in <see cref="list"/> and return a structure that contains the converted Python
        /// instance, converted arguments and the correct method to call.
        /// If unsuccessful, may set a Python error.
        /// </summary>
        /// <param name="inst">The Python target of the method invocation.</param>
        /// <param name="args">The Python arguments.</param>
        /// <param name="kw">The Python keyword arguments.</param>
        /// <returns>A Binding if successful.  Otherwise null.</returns>
        internal Binding Bind(IntPtr inst, IntPtr args, IntPtr kw)
        {
            return Bind(inst, args, kw, null, null);
        }

        /// <summary>
        /// Bind the given Python instance and arguments to a particular method
        /// overload in <see cref="list"/> and return a structure that contains the converted Python
        /// instance, converted arguments and the correct method to call.
        /// If unsuccessful, may set a Python error.
        /// </summary>
        /// <param name="inst">The Python target of the method invocation.</param>
        /// <param name="args">The Python arguments.</param>
        /// <param name="kw">The Python keyword arguments.</param>
        /// <param name="info">If not null, only bind to that method.</param>
        /// <returns>A Binding if successful.  Otherwise null.</returns>
        internal Binding Bind(IntPtr inst, IntPtr args, IntPtr kw, MethodBase info)
        {
            return Bind(inst, args, kw, info, null);
        }

        private readonly struct MatchedMethod
        {
            public MatchedMethod(int kwargsMatched, int defaultsNeeded, object[] margs, int outs, MethodBase mb)
            {
                KwargsMatched = kwargsMatched;
                DefaultsNeeded = defaultsNeeded;
                ManagedArgs = margs;
                Outs = outs;
                Method = mb;
            }

            public int KwargsMatched { get; }
            public int DefaultsNeeded { get; }
            public object[] ManagedArgs { get; }
            public int Outs { get; }
            public MethodBase Method { get; }
        }

        private readonly struct MismatchedMethod
        {
            public MismatchedMethod(Exception exception, MethodBase mb)
            {
                Exception = exception;
                Method = mb;
            }

            public Exception Exception { get; }
            public MethodBase Method { get; }
        }

        /// <summary>
        /// Bind the given Python instance and arguments to a particular method
        /// overload in <see cref="list"/> and return a structure that contains the converted Python
        /// instance, converted arguments and the correct method to call.
        /// If unsuccessful, may set a Python error.
        /// </summary>
        /// <param name="inst">The Python target of the method invocation.</param>
        /// <param name="args">The Python arguments.</param>
        /// <param name="kw">The Python keyword arguments.</param>
        /// <param name="info">If not null, only bind to that method.</param>
        /// <param name="methodinfo">If not null, additionally attempt to bind to the generic methods in this array by inferring generic type parameters.</param>
        /// <returns>A Binding if successful.  Otherwise null.</returns>
        internal Binding Bind(IntPtr inst, IntPtr args, IntPtr kw, MethodBase info, MethodInfo[] methodinfo)
        {
            // loop to find match, return invoker w/ or w/o error
            MethodBase[] _methods = null;

            var kwargDict = new Dictionary<string, IntPtr>();
            if (kw != IntPtr.Zero)
            {
                var pynkwargs = (int)Runtime.PyDict_Size(kw);
                IntPtr keylist = Runtime.PyDict_Keys(kw);
                IntPtr valueList = Runtime.PyDict_Values(kw);
                for (int i = 0; i < pynkwargs; ++i)
                {
                    var keyStr = Runtime.GetManagedString(Runtime.PyList_GetItem(new BorrowedReference(keylist), i));
                    kwargDict[keyStr] = Runtime.PyList_GetItem(new BorrowedReference(valueList), i).DangerousGetAddress();
                }
                Runtime.XDecref(keylist);
                Runtime.XDecref(valueList);
            }

            var pynargs = (int)Runtime.PyTuple_Size(args);
            var isGeneric = false;
            if (info != null)
            {
                _methods = new MethodBase[1];
                _methods.SetValue(info, 0);
            }
            else
            {
                _methods = GetMethods();
            }

            var argMatchedMethods = new List<MatchedMethod>(_methods.Length);
            var mismatchedMethods = new List<MismatchedMethod>();

            // TODO: Clean up
            foreach (MethodBase mi in _methods)
            {
                if (mi.IsGenericMethod)
                {
                    isGeneric = true;
                }
                ParameterInfo[] pi = mi.GetParameters();
                ArrayList defaultArgList;
                bool paramsArray;
                int kwargsMatched;
                int defaultsNeeded;
                bool isOperator = OperatorMethod.IsOperatorMethod(mi);
                // Binary operator methods will have 2 CLR args but only one Python arg
                // (unary operators will have 1 less each), since Python operator methods are bound.
                isOperator = isOperator && pynargs == pi.Length - 1;
                bool isReverse = isOperator && OperatorMethod.IsReverse((MethodInfo)mi);  // Only cast if isOperator.
                if (isReverse && OperatorMethod.IsComparisonOp((MethodInfo)mi))
                    continue;  // Comparison operators in Python have no reverse mode.
                if (!MatchesArgumentCount(pynargs, pi, kwargDict, out paramsArray, out defaultArgList, out kwargsMatched, out defaultsNeeded) && !isOperator)
                {
                    continue;
                }
                // Preprocessing pi to remove either the first or second argument.
                if (isOperator && !isReverse) {
                    // The first Python arg is the right operand, while the bound instance is the left.
                    // We need to skip the first (left operand) CLR argument.
                    pi = pi.Skip(1).ToArray();
                }
                else if (isOperator && isReverse) {
                    // The first Python arg is the left operand.
                    // We need to take the first CLR argument.
                    pi = pi.Take(1).ToArray();
                }
                int outs;
                var margs = TryConvertArguments(pi, paramsArray, args, pynargs, kwargDict, defaultArgList,
                    needsResolution: _methods.Length > 1,  // If there's more than one possible match.
                    outs: out outs);
                if (margs == null)
                {
                    var mismatchCause = PythonException.FetchCurrent();
                    mismatchedMethods.Add(new MismatchedMethod(mismatchCause, mi));
                    continue;
                }
                if (isOperator)
                {
                    if (inst != IntPtr.Zero)
                    {
                        if (ManagedType.GetManagedObject(inst) is CLRObject co)
                        {
                            bool isUnary = pynargs == 0;
                            // Postprocessing to extend margs.
                            var margsTemp = isUnary ? new object[1] : new object[2];
                            // If reverse, the bound instance is the right operand.
                            int boundOperandIndex = isReverse ? 1 : 0;
                            // If reverse, the passed instance is the left operand.
                            int passedOperandIndex = isReverse ? 0 : 1;
                            margsTemp[boundOperandIndex] = co.inst;
                            if (!isUnary)
                            {
                                margsTemp[passedOperandIndex] = margs[0];
                            }
                            margs = margsTemp;
                        }
                        else continue;
                    }
                }


                var matchedMethod = new MatchedMethod(kwargsMatched, defaultsNeeded, margs, outs, mi);
                argMatchedMethods.Add(matchedMethod);
            }
            if (argMatchedMethods.Count > 0)
            {
                var bestKwargMatchCount = argMatchedMethods.Max(x => x.KwargsMatched);
                var fewestDefaultsRequired = argMatchedMethods.Where(x => x.KwargsMatched == bestKwargMatchCount).Min(x => x.DefaultsNeeded);

                int bestCount = 0;
                int bestMatchIndex = -1;

                for (int index = 0; index < argMatchedMethods.Count; index++)
                {
                    var testMatch = argMatchedMethods[index];
                    if (testMatch.DefaultsNeeded == fewestDefaultsRequired && testMatch.KwargsMatched == bestKwargMatchCount)
                    {
                        bestCount++;
                        if (bestMatchIndex == -1)
                            bestMatchIndex = index;
                    }
                }

                if (bestCount > 1 && fewestDefaultsRequired > 0)
                {
                    // Best effort for determining method to match on gives multiple possible
                    // matches and we need at least one default argument - bail from this point
                    StringBuilder stringBuilder = new StringBuilder("Not enough arguments provided to disambiguate the method.  Found:");
                    foreach (var matchedMethod in argMatchedMethods)
                    {
                        stringBuilder.AppendLine();
                        stringBuilder.Append(matchedMethod.Method.ToString());
                    }
                    Exceptions.SetError(Exceptions.TypeError, stringBuilder.ToString());
                    return null;
                }

                // If we're here either:
                //      (a) There is only one best match
                //      (b) There are multiple best matches but none of them require
                //          default arguments
                // in the case of (a) we're done by default. For (b) regardless of which
                // method we choose, all arguments are specified _and_ can be converted
                // from python to C# so picking any will suffice
                MatchedMethod bestMatch = argMatchedMethods[bestMatchIndex];
                var margs = bestMatch.ManagedArgs;
                var outs = bestMatch.Outs;
                var mi = bestMatch.Method;

                object target = null;
                if (!mi.IsStatic && inst != IntPtr.Zero)
                {
                    //CLRObject co = (CLRObject)ManagedType.GetManagedObject(inst);
                    // InvalidCastException: Unable to cast object of type
                    // 'Python.Runtime.ClassObject' to type 'Python.Runtime.CLRObject'
                    var co = ManagedType.GetManagedObject(inst) as CLRObject;

                    // Sanity check: this ensures a graceful exit if someone does
                    // something intentionally wrong like call a non-static method
                    // on the class rather than on an instance of the class.
                    // XXX maybe better to do this before all the other rigmarole.
                    if (co == null)
                    {
                        Exceptions.SetError(Exceptions.TypeError, "Invoked a non-static method with an invalid instance");
                        return null;
                    }
                    target = co.inst;
                }

                return new Binding(mi, target, margs, outs);
            }
            else if (isGeneric && info == null && methodinfo != null)
            {
                // We weren't able to find a matching method but at least one
                // is a generic method and info is null. That happens when a generic
                // method was not called using the [] syntax. Let's introspect the
                // type of the arguments and use it to construct the correct method.
                Type[] types = Runtime.PythonArgsToTypeArray(args, true);
                MethodInfo mi = MatchParameters(methodinfo, types);
                if (mi != null)
                {
                    return Bind(inst, args, kw, mi, null);
                }
            }
            if (mismatchedMethods.Count > 0)
            {
                var aggregateException = GetAggregateException(mismatchedMethods);
                Exceptions.SetError(aggregateException);
            }
            return null;
        }

        static AggregateException GetAggregateException(IEnumerable<MismatchedMethod> mismatchedMethods)
        {
            return new AggregateException(mismatchedMethods.Select(m => new ArgumentException($"{m.Exception.Message} in method {m.Method}", m.Exception)));
        }

        static IntPtr HandleParamsArray(IntPtr args, int arrayStart, int pyArgCount, out bool isNewReference)
        {
            isNewReference = false;
            IntPtr op;
            // for a params method, we may have a sequence or single/multiple items
            // here we look to see if the item at the paramIndex is there or not
            // and then if it is a sequence itself.
            if ((pyArgCount - arrayStart) == 1)
            {
                // we only have one argument left, so we need to check it
                // to see if it is a sequence or a single item
                IntPtr item = Runtime.PyTuple_GetItem(args, arrayStart);
                if (!Runtime.PyString_Check(item) && Runtime.PySequence_Check(item))
                {
                    // it's a sequence (and not a string), so we use it as the op
                    op = item;
                }
                else
                {
                    isNewReference = true;
                    op = Runtime.PyTuple_GetSlice(args, arrayStart, pyArgCount);
                }
            }
            else
            {
                isNewReference = true;
                op = Runtime.PyTuple_GetSlice(args, arrayStart, pyArgCount);
            }
            return op;
        }

        /// <summary>
        /// Attempts to convert Python positional argument tuple and keyword argument table
        /// into an array of managed objects, that can be passed to a method.
        /// If unsuccessful, returns null and may set a Python error.
        /// </summary>
        /// <param name="pi">Information about expected parameters</param>
        /// <param name="paramsArray"><c>true</c>, if the last parameter is a params array.</param>
        /// <param name="args">A pointer to the Python argument tuple</param>
        /// <param name="pyArgCount">Number of arguments, passed by Python</param>
        /// <param name="kwargDict">Dictionary of keyword argument name to python object pointer</param>
        /// <param name="defaultArgList">A list of default values for omitted parameters</param>
        /// <param name="needsResolution"><c>true</c>, if overloading resolution is required</param>
        /// <param name="outs">Returns number of output parameters</param>
        /// <returns>If successful, an array of .NET arguments that can be passed to the method.  Otherwise null.</returns>
        static object[] TryConvertArguments(ParameterInfo[] pi, bool paramsArray,
            IntPtr args, int pyArgCount,
            Dictionary<string, IntPtr> kwargDict,
            ArrayList defaultArgList,
            bool needsResolution,
            out int outs)
        {
            outs = 0;
            var margs = new object[pi.Length];
            int arrayStart = paramsArray ? pi.Length - 1 : -1;

            for (int paramIndex = 0; paramIndex < pi.Length; paramIndex++)
            {
                var parameter = pi[paramIndex];
                bool hasNamedParam = parameter.Name != null ? kwargDict.ContainsKey(parameter.Name) : false;
                bool isNewReference = false;

                if (paramIndex >= pyArgCount && !(hasNamedParam || (paramsArray && paramIndex == arrayStart)))
                {
                    if (defaultArgList != null)
                    {
                        margs[paramIndex] = defaultArgList[paramIndex - pyArgCount];
                    }

                    continue;
                }

                IntPtr op;
                if (hasNamedParam)
                {
                    op = kwargDict[parameter.Name];
                }
                else
                {
                    if(arrayStart == paramIndex)
                    {
                        op = HandleParamsArray(args, arrayStart, pyArgCount, out isNewReference);
                    }
                    else
                    {
                        op = Runtime.PyTuple_GetItem(args, paramIndex);
                    }
                }

                bool isOut;
                if (!TryConvertArgument(op, parameter.ParameterType, needsResolution, out margs[paramIndex], out isOut))
                {
                    return null;
                }

                if (isNewReference)
                {
                    // TODO: is this a bug? Should this happen even if the conversion fails?
                    // GetSlice() creates a new reference but GetItem()
                    // returns only a borrow reference.
                    Runtime.XDecref(op);
                }

                if (isOut)
                {
                    outs++;
                }
            }

            return margs;
        }

        /// <summary>
        /// Try to convert a Python argument object to a managed CLR type.
        /// If unsuccessful, may set a Python error.
        /// </summary>
        /// <param name="op">Pointer to the Python argument object.</param>
        /// <param name="parameterType">That parameter's managed type.</param>
        /// <param name="needsResolution">If true, there are multiple overloading methods that need resolution.</param>
        /// <param name="arg">Converted argument.</param>
        /// <param name="isOut">Whether the CLR type is passed by reference.</param>
        /// <returns>true on success</returns>
        static bool TryConvertArgument(IntPtr op, Type parameterType, bool needsResolution,
                                       out object arg, out bool isOut)
        {
            arg = null;
            isOut = false;
            var clrtype = TryComputeClrArgumentType(parameterType, op, needsResolution: needsResolution);
            if (clrtype == null)
            {
                return false;
            }

            if (!Converter.ToManaged(op, clrtype, out arg, true))
            {
                return false;
            }

            isOut = clrtype.IsByRef;
            return true;
        }

        /// <summary>
        /// Determine the managed type that a Python argument object needs to be converted into.
        /// </summary>
        /// <param name="parameterType">The parameter's managed type.</param>
        /// <param name="argument">Pointer to the Python argument object.</param>
        /// <param name="needsResolution">If true, there are multiple overloading methods that need resolution.</param>
        /// <returns>null if conversion is not possible</returns>
        static Type TryComputeClrArgumentType(Type parameterType, IntPtr argument, bool needsResolution)
        {
            // this logic below handles cases when multiple overloading methods
            // are ambiguous, hence comparison between Python and CLR types
            // is necessary
            Type clrtype = null;
            IntPtr pyoptype;
            if (needsResolution)
            {
                // HACK: each overload should be weighted in some way instead
                pyoptype = Runtime.PyObject_Type(argument);
                if (pyoptype != IntPtr.Zero)
                {
                    clrtype = Converter.GetTypeByAlias(pyoptype);
                }
                Runtime.XDecref(pyoptype);
            }

            if (clrtype != null)
            {
                if ((parameterType != typeof(object)) && (parameterType != clrtype))
                {
                    IntPtr pytype = Converter.GetPythonTypeByAlias(parameterType);
                    pyoptype = Runtime.PyObject_Type(argument);
                    var typematch = false;
                    if (pyoptype != IntPtr.Zero)
                    {
                        if (pytype != pyoptype)
                        {
                            typematch = false;
                        }
                        else
                        {
                            typematch = true;
                            clrtype = parameterType;
                        }
                    }
                    if (!typematch)
                    {
                        // this takes care of enum values
                        TypeCode parameterTypeCode = Type.GetTypeCode(parameterType);
                        TypeCode clrTypeCode = Type.GetTypeCode(clrtype);
                        if (parameterTypeCode == clrTypeCode)
                        {
                            typematch = true;
                            clrtype = parameterType;
                        }
                        else
                        {
                            Exceptions.RaiseTypeError($"Expected {parameterTypeCode}, got {clrTypeCode}");
                        }
                    }
                    Runtime.XDecref(pyoptype);
                    if (!typematch)
                    {
                        return null;
                    }
                }
                else
                {
                    clrtype = parameterType;
                }
            }
            else
            {
                clrtype = parameterType;
            }

            return clrtype;
        }
        /// <summary>
        /// Check whether the number of Python and .NET arguments match, and compute additional arg information.
        /// </summary>
        /// <param name="positionalArgumentCount">Number of positional args passed from Python.</param>
        /// <param name="parameters">Parameters of the specified .NET method.</param>
        /// <param name="kwargDict">Keyword args passed from Python.</param>
        /// <param name="paramsArray">True if the final param of the .NET method is an array (`params` keyword).</param>
        /// <param name="defaultArgList">List of default values for arguments.</param>
        /// <param name="kwargsMatched">Number of kwargs from Python that are also present in the .NET method.</param>
        /// <param name="defaultsNeeded">Number of non-null defaultsArgs.</param>
        /// <returns></returns>
        static bool MatchesArgumentCount(int positionalArgumentCount, ParameterInfo[] parameters,
            Dictionary<string, IntPtr> kwargDict,
            out bool paramsArray,
            out ArrayList defaultArgList,
            out int kwargsMatched,
            out int defaultsNeeded)
        {
            defaultArgList = null;
            var match = false;
            paramsArray = parameters.Length > 0 ? Attribute.IsDefined(parameters[parameters.Length - 1], typeof(ParamArrayAttribute)) : false;
            kwargsMatched = 0;
            defaultsNeeded = 0;
            if (positionalArgumentCount == parameters.Length && kwargDict.Count == 0)
            {
                match = true;
            }
            else if (positionalArgumentCount < parameters.Length && (!paramsArray || positionalArgumentCount == parameters.Length - 1))
            {
                match = true;
                // every parameter past 'positionalArgumentCount' must have either
                // a corresponding keyword arg or a default param, unless the method
                // method accepts a params array (which cannot have a default value)
                defaultArgList = new ArrayList();
                for (var v = positionalArgumentCount; v < parameters.Length; v++)
                {
                    if (kwargDict.ContainsKey(parameters[v].Name))
                    {
                        // we have a keyword argument for this parameter,
                        // no need to check for a default parameter, but put a null
                        // placeholder in defaultArgList
                        defaultArgList.Add(null);
                        kwargsMatched++;
                    }
                    else if (parameters[v].IsOptional)
                    {
                        // IsOptional will be true if the parameter has a default value,
                        // or if the parameter has the [Optional] attribute specified.
                        // The GetDefaultValue() extension method will return the value
                        // to be passed in as the parameter value
                        defaultArgList.Add(parameters[v].GetDefaultValue());
                        defaultsNeeded++;
                    }
                    else if (!paramsArray)
                    {
                        match = false;
                    }
                }
            }
            else if (positionalArgumentCount > parameters.Length && parameters.Length > 0 &&
                       Attribute.IsDefined(parameters[parameters.Length - 1], typeof(ParamArrayAttribute)))
            {
                // This is a `foo(params object[] bar)` style method
                match = true;
                paramsArray = true;
            }

            return match;
        }

        internal virtual IntPtr Invoke(IntPtr inst, IntPtr args, IntPtr kw)
        {
            return Invoke(inst, args, kw, null, null);
        }

        internal virtual IntPtr Invoke(IntPtr inst, IntPtr args, IntPtr kw, MethodBase info)
        {
            return Invoke(inst, args, kw, info, null);
        }

        protected static void AppendArgumentTypes(StringBuilder to, IntPtr args)
        {
            long argCount = Runtime.PyTuple_Size(args);
            to.Append("(");
            for (long argIndex = 0; argIndex < argCount; argIndex++)
            {
                var arg = Runtime.PyTuple_GetItem(args, argIndex);
                if (arg != IntPtr.Zero)
                {
                    var type = Runtime.PyObject_Type(arg);
                    if (type != IntPtr.Zero)
                    {
                        try
                        {
                            var description = Runtime.PyObject_Str(type);
                            if (description != IntPtr.Zero)
                            {
                                to.Append(Runtime.GetManagedString(description));
                                Runtime.XDecref(description);
                            }
                        }
                        finally
                        {
                            Runtime.XDecref(type);
                        }
                    }
                }

                if (argIndex + 1 < argCount)
                    to.Append(", ");
            }
            to.Append(')');
        }

        internal virtual IntPtr Invoke(IntPtr inst, IntPtr args, IntPtr kw, MethodBase info, MethodInfo[] methodinfo)
        {
            // No valid methods, nothing to bind.
            if (GetMethods().Length == 0)
            {
                var msg = new StringBuilder("The underlying C# method(s) have been deleted");
                if (list.Count > 0 && list[0].Name != null)
                {
                    msg.Append($": {list[0]}");
                }
                return Exceptions.RaiseTypeError(msg.ToString());
            }

            Binding binding = Bind(inst, args, kw, info, methodinfo);
            object result;
            IntPtr ts = IntPtr.Zero;

            if (binding == null)
            {
                var value = new StringBuilder("No method matches given arguments");
                if (methodinfo != null && methodinfo.Length > 0)
                {
                    value.Append($" for {methodinfo[0].Name}");
                }
                else if (list.Count > 0 && list[0].Valid)
                {
                    value.Append($" for {list[0].Value.Name}");
                }

                value.Append(": ");
                Runtime.PyErr_Fetch(out var errType, out var errVal, out var errTrace);
                AppendArgumentTypes(to: value, args);
<<<<<<< HEAD
                Runtime.PyErr_Restore(errType.StealNullable(), errVal.StealNullable(), errTrace.StealNullable());
=======
                Runtime.PyErr_Restore(errType, errVal, errTrace);
>>>>>>> 21169db2
                Exceptions.RaiseTypeError(value.ToString());
                return IntPtr.Zero;
            }

            if (allow_threads)
            {
                ts = PythonEngine.BeginAllowThreads();
            }

            try
            {
                result = binding.info.Invoke(binding.inst, BindingFlags.Default, null, binding.args, null);
            }
            catch (Exception e)
            {
                if (e.InnerException != null)
                {
                    e = e.InnerException;
                }
                if (allow_threads)
                {
                    PythonEngine.EndAllowThreads(ts);
                }
                Exceptions.SetError(e);
                return IntPtr.Zero;
            }

            if (allow_threads)
            {
                PythonEngine.EndAllowThreads(ts);
            }

            // If there are out parameters, we return a tuple containing
            // the result, if any, followed by the out parameters. If there is only
            // one out parameter and the return type of the method is void,
            // we return the out parameter as the result to Python (for
            // code compatibility with ironpython).

            var mi = (MethodInfo)binding.info;

            if (binding.outs > 0)
            {
                ParameterInfo[] pi = mi.GetParameters();
                int c = pi.Length;
                var n = 0;

                bool isVoid = mi.ReturnType == typeof(void);
                int tupleSize = binding.outs + (isVoid ? 0 : 1);
                IntPtr t = Runtime.PyTuple_New(tupleSize);
                if (!isVoid)
                {
                    IntPtr v = Converter.ToPython(result, mi.ReturnType);
                    Runtime.PyTuple_SetItem(t, n, v);
                    n++;
                }

                for (var i = 0; i < c; i++)
                {
                    Type pt = pi[i].ParameterType;
                    if (pt.IsByRef)
                    {
                        IntPtr v = Converter.ToPython(binding.args[i], pt.GetElementType());
                        Runtime.PyTuple_SetItem(t, n, v);
                        n++;
                    }
                }

                if (binding.outs == 1 && mi.ReturnType == typeof(void))
                {
                    IntPtr v = Runtime.PyTuple_GetItem(t, 0);
                    Runtime.XIncref(v);
                    Runtime.XDecref(t);
                    return v;
                }

                return t;
            }

            return Converter.ToPython(result, mi.ReturnType);
        }
    }


    /// <summary>
    /// Utility class to sort method info by parameter type precedence.
    /// </summary>
    internal class MethodSorter : IComparer<MaybeMethodBase>
    {
        int IComparer<MaybeMethodBase>.Compare(MaybeMethodBase m1, MaybeMethodBase m2)
        {
            MethodBase me1 = m1.UnsafeValue;
            MethodBase me2 = m2.UnsafeValue;
            if (me1 == null && me2 == null)
            {
                return 0;
            }
            else if (me1 == null)
            {
                return -1;
            }
            else if (me2 == null)
            {
                return 1;
            }

            if (me1.DeclaringType != me2.DeclaringType)
            {
                // m2's type derives from m1's type, favor m2
                if (me1.DeclaringType.IsAssignableFrom(me2.DeclaringType))
                    return 1;

                // m1's type derives from m2's type, favor m1
                if (me2.DeclaringType.IsAssignableFrom(me1.DeclaringType))
                    return -1;
            }

            int p1 = MethodBinder.GetPrecedence(me1);
            int p2 = MethodBinder.GetPrecedence(me2);
            if (p1 < p2)
            {
                return -1;
            }
            if (p1 > p2)
            {
                return 1;
            }
            return 0;
        }
    }


    /// <summary>
    /// A Binding is a utility instance that bundles together a MethodInfo
    /// representing a method to call, a (possibly null) target instance for
    /// the call, and the arguments for the call (all as managed values).
    /// </summary>
    internal class Binding
    {
        public MethodBase info;
        public object[] args;
        public object inst;
        public int outs;

        internal Binding(MethodBase info, object inst, object[] args, int outs)
        {
            this.info = info;
            this.inst = inst;
            this.args = args;
            this.outs = outs;
        }
    }


    static internal class ParameterInfoExtensions
    {
        public static object GetDefaultValue(this ParameterInfo parameterInfo)
        {
            // parameterInfo.HasDefaultValue is preferable but doesn't exist in .NET 4.0
            bool hasDefaultValue = (parameterInfo.Attributes & ParameterAttributes.HasDefault) ==
                ParameterAttributes.HasDefault;

            if (hasDefaultValue)
            {
                return parameterInfo.DefaultValue;
            }
            else
            {
                // [OptionalAttribute] was specified for the parameter.
                // See https://stackoverflow.com/questions/3416216/optionalattribute-parameters-default-value
                // for rules on determining the value to pass to the parameter
                var type = parameterInfo.ParameterType;
                if (type == typeof(object))
                    return Type.Missing;
                else if (type.IsValueType)
                    return Activator.CreateInstance(type);
                else
                    return null;
            }
        }
    }
}<|MERGE_RESOLUTION|>--- conflicted
+++ resolved
@@ -928,11 +928,7 @@
                 value.Append(": ");
                 Runtime.PyErr_Fetch(out var errType, out var errVal, out var errTrace);
                 AppendArgumentTypes(to: value, args);
-<<<<<<< HEAD
                 Runtime.PyErr_Restore(errType.StealNullable(), errVal.StealNullable(), errTrace.StealNullable());
-=======
-                Runtime.PyErr_Restore(errType, errVal, errTrace);
->>>>>>> 21169db2
                 Exceptions.RaiseTypeError(value.ToString());
                 return IntPtr.Zero;
             }
