--- conflicted
+++ resolved
@@ -448,7 +448,7 @@
 
         internal static PyType CreateMetatypeWithGCHandleOffset()
         {
-            PyType py_type = Runtime.PyTypeType;
+            var py_type = new PyType(Runtime.PyTypeType, prevalidated: true);
             int size = Util.ReadInt32(Runtime.PyTypeType, TypeOffset.tp_basicsize)
                        + IntPtr.Size // tp_clr_inst_offset
             ;
@@ -713,10 +713,6 @@
         }
 
         /// <summary>
-<<<<<<< HEAD
-=======
-        /// <summary>
->>>>>>> 44d65d95
         /// Utility method to copy slots from a given type to another type.
         /// </summary>
         internal static void CopySlot(BorrowedReference from, BorrowedReference to, int offset)
