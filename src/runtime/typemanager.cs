using System;
using System.Collections;
using System.Collections.Generic;
using System.Linq;
using System.Reflection;
using System.Runtime.InteropServices;
using Python.Runtime.Platform;
<<<<<<< HEAD
using System.Linq;
using System.Diagnostics;
=======
using Python.Runtime.Slots;
>>>>>>> f0e9c380

namespace Python.Runtime
{

    /// <summary>
    /// The TypeManager class is responsible for building binary-compatible
    /// Python type objects that are implemented in managed code.
    /// </summary>
    internal class TypeManager
    {
        private static BindingFlags tbFlags;
        private static Dictionary<Type, IntPtr> cache;

        static TypeManager()
        {
            tbFlags = BindingFlags.Public | BindingFlags.Static;
        }

        public static void Reset()
        {
            cache = new Dictionary<Type, IntPtr>(128);
        }

        public static IList<IntPtr> GetManagedTypes()
        {
            return cache.Values.ToArray();
        }

        internal static void RemoveTypes()
        {
            foreach (var tpHandle in cache.Values)
            {
                // If refcount > 1, it needs to reset the managed slot,
                // otherwise it can dealloc without any trick.
                if (Runtime.Refcount(tpHandle) > 1)
                {
                    SlotsHolder.ReleaseTypeSlots(tpHandle);
                }
                Runtime.XDecref(tpHandle);
            }
            cache.Clear();
        }

        /// <summary>
        /// Return value: Borrowed reference.
        /// Given a managed Type derived from ExtensionType, get the handle to
        /// a Python type object that delegates its implementation to the Type
        /// object. These Python type instances are used to implement internal
        /// descriptor and utility types like ModuleObject, PropertyObject, etc.
        /// </summary>
        internal static IntPtr GetTypeHandle(Type type)
        {
            // Note that these types are cached with a refcount of 1, so they
            // effectively exist until the CPython runtime is finalized.
            IntPtr handle;
            cache.TryGetValue(type, out handle);
            if (handle != IntPtr.Zero)
            {
                return handle;
            }
            handle = CreateType(type);
            cache[type] = handle;
            return handle;
        }


        /// <summary>
        /// Get the handle of a Python type that reflects the given CLR type.
        /// The given ManagedType instance is a managed object that implements
        /// the appropriate semantics in Python for the reflected managed type.
        /// </summary>
        internal static IntPtr GetTypeHandle(ManagedType obj, Type type)
        {
            IntPtr handle;
            cache.TryGetValue(type, out handle);
            if (handle != IntPtr.Zero)
            {
                return handle;
            }
            handle = CreateType(obj, type);
            cache[type] = handle;
            return handle;
        }


        /// <summary>
        /// The following CreateType implementations do the necessary work to
        /// create Python types to represent managed extension types, reflected
        /// types, subclasses of reflected types and the managed metatype. The
        /// dance is slightly different for each kind of type due to different
        /// behavior needed and the desire to have the existing Python runtime
        /// do as much of the allocation and initialization work as possible.
        /// </summary>
        internal static IntPtr CreateType(Type impl)
        {
            IntPtr type = AllocateTypeObject(impl.Name);
            int ob_size = ObjectOffset.Size(type);

            // Set tp_basicsize to the size of our managed instance objects.
            Marshal.WriteIntPtr(type, TypeOffset.tp_basicsize, (IntPtr)ob_size);

            var offset = (IntPtr)ObjectOffset.DictOffset(type);
            Marshal.WriteIntPtr(type, TypeOffset.tp_dictoffset, offset);

            SlotsHolder slotsHolder = new SlotsHolder(type);
            InitializeSlots(type, impl, slotsHolder);

            int flags = TypeFlags.Default | TypeFlags.Managed |
                        TypeFlags.HeapType | TypeFlags.HaveGC;
            Util.WriteCLong(type, TypeOffset.tp_flags, flags);

            if (Runtime.PyType_Ready(type) != 0)
            {
                throw new PythonException();
            }

            IntPtr dict = Marshal.ReadIntPtr(type, TypeOffset.tp_dict);
            IntPtr mod = Runtime.PyString_FromString("CLR");
            Runtime.PyDict_SetItemString(dict, "__module__", mod);
            Runtime.XDecref(mod);

            IntPtr capsule = slotsHolder.ToCapsule();
            Runtime.PyDict_SetItemString(dict, SlotsHolder.HolderKeyName, capsule);
            Runtime.XDecref(capsule);

            InitMethods(type, impl);
            return type;
        }


        internal static IntPtr CreateType(ManagedType impl, Type clrType)
        {
            // Cleanup the type name to get rid of funny nested type names.
            string name = "CLR." + clrType.FullName;
            int i = name.LastIndexOf('+');
            if (i > -1)
            {
                name = name.Substring(i + 1);
            }
            i = name.LastIndexOf('.');
            if (i > -1)
            {
                name = name.Substring(i + 1);
            }

            IntPtr base_ = IntPtr.Zero;
            int ob_size = ObjectOffset.Size(Runtime.PyTypeType);
            int tp_dictoffset = ObjectOffset.DictOffset(Runtime.PyTypeType);

            // XXX Hack, use a different base class for System.Exception
            // Python 2.5+ allows new style class exceptions but they *must*
            // subclass BaseException (or better Exception).
            if (typeof(Exception).IsAssignableFrom(clrType))
            {
                ob_size = ObjectOffset.Size(Exceptions.Exception);
                tp_dictoffset = ObjectOffset.DictOffset(Exceptions.Exception);
            }

            if (clrType == typeof(Exception))
            {
                base_ = Exceptions.Exception;
            }
            else if (clrType.BaseType != null)
            {
                ClassBase bc = ClassManager.GetClass(clrType.BaseType);
                base_ = bc.pyHandle;
            }

            IntPtr type = AllocateTypeObject(name);

            Marshal.WriteIntPtr(type, TypeOffset.ob_type, Runtime.PyCLRMetaType);
            Runtime.XIncref(Runtime.PyCLRMetaType);

            Marshal.WriteIntPtr(type, TypeOffset.tp_basicsize, (IntPtr)ob_size);
            Marshal.WriteIntPtr(type, TypeOffset.tp_itemsize, IntPtr.Zero);
            Marshal.WriteIntPtr(type, TypeOffset.tp_dictoffset, (IntPtr)tp_dictoffset);

<<<<<<< HEAD
            SlotsHolder slotsHolder = new SlotsHolder(type);
            InitializeSlots(type, impl.GetType(), slotsHolder);
=======
            // add a __len__ slot for inheritors of ICollection and ICollection<>
            if (typeof(ICollection).IsAssignableFrom(clrType) || clrType.GetInterfaces().Any(x => x.IsGenericType && x.GetGenericTypeDefinition() == typeof(ICollection<>)))
            {
                InitializeSlot(type, TypeOffset.mp_length, typeof(mp_length_slot).GetMethod(nameof(mp_length_slot.mp_length)));
            }

            // we want to do this after the slot stuff above in case the class itself implements a slot method
            InitializeSlots(type, impl.GetType());
>>>>>>> f0e9c380

            if (base_ != IntPtr.Zero)
            {
                Marshal.WriteIntPtr(type, TypeOffset.tp_base, base_);
                Runtime.XIncref(base_);
            }

            int flags = TypeFlags.Default;
            flags |= TypeFlags.Managed;
            flags |= TypeFlags.HeapType;
            flags |= TypeFlags.BaseType;
            flags |= TypeFlags.HaveGC;
            Util.WriteCLong(type, TypeOffset.tp_flags, flags);

            // Leverage followup initialization from the Python runtime. Note
            // that the type of the new type must PyType_Type at the time we
            // call this, else PyType_Ready will skip some slot initialization.

            if (Runtime.PyType_Ready(type) != 0)
            {
                throw new PythonException();
            }

            IntPtr dict = Marshal.ReadIntPtr(type, TypeOffset.tp_dict);
            string mn = clrType.Namespace ?? "";
            IntPtr mod = Runtime.PyString_FromString(mn);
            Runtime.PyDict_SetItemString(dict, "__module__", mod);
            Runtime.XDecref(mod);

            IntPtr capsule = slotsHolder.ToCapsule();
            Runtime.PyDict_SetItemString(dict, SlotsHolder.HolderKeyName, capsule);
            Runtime.XDecref(capsule);

            // Hide the gchandle of the implementation in a magic type slot.
            GCHandle gc = impl.AllocGCHandle();
            Marshal.WriteIntPtr(type, TypeOffset.magic(), (IntPtr)gc);

            // Set the handle attributes on the implementing instance.
            impl.tpHandle = type;
            impl.pyHandle = type;

            //DebugUtil.DumpType(type);

            return type;
        }

        static void InitializeSlot(IntPtr type, int slotOffset, MethodInfo method)
        {
            var thunk = Interop.GetThunk(method);
            Marshal.WriteIntPtr(type, slotOffset, thunk.Address);
        }

        internal static IntPtr CreateSubType(IntPtr py_name, IntPtr py_base_type, IntPtr py_dict)
        {
            // Utility to create a subtype of a managed type with the ability for the
            // a python subtype able to override the managed implementation
            string name = Runtime.GetManagedString(py_name);

            // the derived class can have class attributes __assembly__ and __module__ which
            // control the name of the assembly and module the new type is created in.
            object assembly = null;
            object namespaceStr = null;

            var disposeList = new List<PyObject>();
            try
            {
                var assemblyKey = new PyObject(Converter.ToPython("__assembly__", typeof(string)));
                disposeList.Add(assemblyKey);
                if (0 != Runtime.PyMapping_HasKey(py_dict, assemblyKey.Handle))
                {
                    var pyAssembly = new PyObject(Runtime.PyDict_GetItem(py_dict, assemblyKey.Handle));
                    Runtime.XIncref(pyAssembly.Handle);
                    disposeList.Add(pyAssembly);
                    if (!Converter.ToManagedValue(pyAssembly.Handle, typeof(string), out assembly, false))
                    {
                        throw new InvalidCastException("Couldn't convert __assembly__ value to string");
                    }
                }

                var namespaceKey = new PyObject(Converter.ToPythonImplicit("__namespace__"));
                disposeList.Add(namespaceKey);
                if (0 != Runtime.PyMapping_HasKey(py_dict, namespaceKey.Handle))
                {
                    var pyNamespace = new PyObject(Runtime.PyDict_GetItem(py_dict, namespaceKey.Handle));
                    Runtime.XIncref(pyNamespace.Handle);
                    disposeList.Add(pyNamespace);
                    if (!Converter.ToManagedValue(pyNamespace.Handle, typeof(string), out namespaceStr, false))
                    {
                        throw new InvalidCastException("Couldn't convert __namespace__ value to string");
                    }
                }
            }
            finally
            {
                foreach (PyObject o in disposeList)
                {
                    o.Dispose();
                }
            }

            // create the new managed type subclassing the base managed type
            var baseClass = ManagedType.GetManagedObject(py_base_type) as ClassBase;
            if (null == baseClass)
            {
                return Exceptions.RaiseTypeError("invalid base class, expected CLR class type");
            }

            try
            {
                Type subType = ClassDerivedObject.CreateDerivedType(name,
                    baseClass.type,
                    py_dict,
                    (string)namespaceStr,
                    (string)assembly);

                // create the new ManagedType and python type
                ClassBase subClass = ClassManager.GetClass(subType);
                IntPtr py_type = GetTypeHandle(subClass, subType);

                // by default the class dict will have all the C# methods in it, but as this is a
                // derived class we want the python overrides in there instead if they exist.
                IntPtr cls_dict = Marshal.ReadIntPtr(py_type, TypeOffset.tp_dict);
                Runtime.PyDict_Update(cls_dict, py_dict);

                return py_type;
            }
            catch (Exception e)
            {
                return Exceptions.RaiseTypeError(e.Message);
            }
        }

        internal static IntPtr WriteMethodDef(IntPtr mdef, IntPtr name, IntPtr func, int flags, IntPtr doc)
        {
            Marshal.WriteIntPtr(mdef, name);
            Marshal.WriteIntPtr(mdef, 1 * IntPtr.Size, func);
            Marshal.WriteInt32(mdef, 2 * IntPtr.Size, flags);
            Marshal.WriteIntPtr(mdef, 3 * IntPtr.Size, doc);
            return mdef + 4 * IntPtr.Size;
        }

        internal static IntPtr WriteMethodDef(IntPtr mdef, string name, IntPtr func, int flags = 0x0001,
            string doc = null)
        {
            IntPtr namePtr = Marshal.StringToHGlobalAnsi(name);
            IntPtr docPtr = doc != null ? Marshal.StringToHGlobalAnsi(doc) : IntPtr.Zero;

            return WriteMethodDef(mdef, namePtr, func, flags, docPtr);
        }

        internal static IntPtr WriteMethodDefSentinel(IntPtr mdef)
        {
            return WriteMethodDef(mdef, IntPtr.Zero, IntPtr.Zero, 0, IntPtr.Zero);
        }

        internal static void FreeMethodDef(IntPtr mdef)
        {
            unsafe
            {
                var def = (PyMethodDef*)mdef;
                if (def->ml_name != IntPtr.Zero)
                {
                    Marshal.FreeHGlobal(def->ml_name);
                    def->ml_name = IntPtr.Zero;
                }
                if (def->ml_doc != IntPtr.Zero)
                {
                    Marshal.FreeHGlobal(def->ml_doc);
                    def->ml_doc = IntPtr.Zero;
                }
            }
        }

        internal static IntPtr CreateMetaType(Type impl)
        {
            // The managed metatype is functionally little different than the
            // standard Python metatype (PyType_Type). It overrides certain of
            // the standard type slots, and has to subclass PyType_Type for
            // certain functions in the C runtime to work correctly with it.

            IntPtr type = AllocateTypeObject("CLR Metatype");
            IntPtr py_type = Runtime.PyTypeType;

            Marshal.WriteIntPtr(type, TypeOffset.tp_base, py_type);
            Runtime.XIncref(py_type);

            // Slots will inherit from TypeType, it's not neccesary for setting them.
<<<<<<< HEAD
            // Copy gc and other type slots from the base Python metatype.
            //CopySlot(py_type, type, TypeOffset.tp_basicsize);
            //CopySlot(py_type, type, TypeOffset.tp_itemsize);

            //CopySlot(py_type, type, TypeOffset.tp_dictoffset);
            //CopySlot(py_type, type, TypeOffset.tp_weaklistoffset);

            //CopySlot(py_type, type, TypeOffset.tp_traverse);
            //CopySlot(py_type, type, TypeOffset.tp_clear);
            //CopySlot(py_type, type, TypeOffset.tp_is_gc);
=======
            // Inheried slots:
            // tp_basicsize, tp_itemsize,
            // tp_dictoffset, tp_weaklistoffset,
            // tp_traverse, tp_clear, tp_is_gc, etc.
>>>>>>> f0e9c380

            SlotsHolder slotsHolder = new SlotsHolder(type);
            // Override type slots with those of the managed implementation.
            InitializeSlots(type, impl, slotsHolder);

            int flags = TypeFlags.Default;
            flags |= TypeFlags.Managed;
            flags |= TypeFlags.HeapType;
            flags |= TypeFlags.HaveGC;
            Util.WriteCLong(type, TypeOffset.tp_flags, flags);

            // We need space for 3 PyMethodDef structs, each of them
            // 4 int-ptrs in size.
            IntPtr mdef = Runtime.PyMem_Malloc(3 * 4 * IntPtr.Size);
            Debug.Assert(4 * IntPtr.Size == Marshal.SizeOf(typeof(PyMethodDef)));
            IntPtr mdefStart = mdef;
<<<<<<< HEAD
            ThunkInfo thunk = Interop.GetThunk(typeof(MetaType).GetMethod("__instancecheck__"), "BinaryFunc");
            slotsHolder.KeeapAlive(thunk.Target);

            {
                IntPtr mdefAddr = mdef;
                slotsHolder.AddDealloctor(() =>
                {
                    IntPtr t = type;
                    IntPtr tp_dict = Marshal.ReadIntPtr(t, TypeOffset.tp_dict);
                    if (Runtime.PyDict_DelItemString(tp_dict, "__instancecheck__") != 0)
                    {
                        Runtime.PyErr_Print();
                    }
                    FreeMethodDef(mdefAddr);
                });
            }
            mdef = WriteMethodDef(
                mdef,
                "__instancecheck__",
                thunk.Address
            );

            thunk = Interop.GetThunk(typeof(MetaType).GetMethod("__subclasscheck__"), "BinaryFunc");
            slotsHolder.KeeapAlive(thunk.Target);
            {
                IntPtr mdefAddr = mdef;
                slotsHolder.AddDealloctor(() =>
                {
                    IntPtr t = type;
                    IntPtr tp_dict = Marshal.ReadIntPtr(t, TypeOffset.tp_dict);
                    if (Runtime.PyDict_DelItemString(tp_dict, "__subclasscheck__") != 0)
                    {
                        Runtime.PyErr_Print();
                    }
                    FreeMethodDef(mdefAddr);
                });
            }
            mdef = WriteMethodDef(
                mdef,
                "__subclasscheck__",
                thunk.Address
=======
            ThunkInfo thunkInfo = Interop.GetThunk(typeof(MetaType).GetMethod("__instancecheck__"), "BinaryFunc");
            mdef = WriteMethodDef(
                mdef,
                "__instancecheck__",
                thunkInfo.Address
            );

            thunkInfo = Interop.GetThunk(typeof(MetaType).GetMethod("__subclasscheck__"), "BinaryFunc");
            mdef = WriteMethodDef(
                mdef,
                "__subclasscheck__",
                thunkInfo.Address
>>>>>>> f0e9c380
            );

            // FIXME: mdef is not used
            mdef = WriteMethodDefSentinel(mdef);

            Marshal.WriteIntPtr(type, TypeOffset.tp_methods, mdefStart);
            slotsHolder.Add(TypeOffset.tp_methods, (t, offset) =>
            {
                var p = Marshal.ReadIntPtr(t, offset);
                Runtime.PyMem_Free(p);
                Marshal.WriteIntPtr(t, offset, IntPtr.Zero);
            });

            if (Runtime.PyType_Ready(type) != 0)
            {
                throw new PythonException();
            }

            IntPtr dict = Marshal.ReadIntPtr(type, TypeOffset.tp_dict);
            IntPtr mod = Runtime.PyString_FromString("CLR");
            Runtime.PyDict_SetItemString(dict, "__module__", mod);

            IntPtr capsule = slotsHolder.ToCapsule();
            Runtime.PyDict_SetItemString(dict, SlotsHolder.HolderKeyName, capsule);
            Runtime.XDecref(capsule);

            //DebugUtil.DumpType(type);

            return type;
        }


        internal static IntPtr BasicSubType(string name, IntPtr base_, Type impl)
        {
            // Utility to create a subtype of a std Python type, but with
            // a managed type able to override implementation

            IntPtr type = AllocateTypeObject(name);
            //Marshal.WriteIntPtr(type, TypeOffset.tp_basicsize, (IntPtr)obSize);
            //Marshal.WriteIntPtr(type, TypeOffset.tp_itemsize, IntPtr.Zero);

            //IntPtr offset = (IntPtr)ObjectOffset.ob_dict;
            //Marshal.WriteIntPtr(type, TypeOffset.tp_dictoffset, offset);

            //IntPtr dc = Runtime.PyDict_Copy(dict);
            //Marshal.WriteIntPtr(type, TypeOffset.tp_dict, dc);

            Marshal.WriteIntPtr(type, TypeOffset.tp_base, base_);
            Runtime.XIncref(base_);

            int flags = TypeFlags.Default;
            flags |= TypeFlags.Managed;
            flags |= TypeFlags.HeapType;
            flags |= TypeFlags.HaveGC;
            Util.WriteCLong(type, TypeOffset.tp_flags, flags);

            CopySlot(base_, type, TypeOffset.tp_traverse);
            CopySlot(base_, type, TypeOffset.tp_clear);
            CopySlot(base_, type, TypeOffset.tp_is_gc);

            SlotsHolder slotsHolder = new SlotsHolder(type);
            InitializeSlots(type, impl, slotsHolder);

            if (Runtime.PyType_Ready(type) != 0)
            {
                throw new PythonException();
            }

            IntPtr tp_dict = Marshal.ReadIntPtr(type, TypeOffset.tp_dict);
            IntPtr mod = Runtime.PyString_FromString("CLR");
            Runtime.PyDict_SetItemString(tp_dict, "__module__", mod);

            IntPtr capsule = slotsHolder.ToCapsule();
            Runtime.PyDict_SetItemString(tp_dict, SlotsHolder.HolderKeyName, capsule);
            Runtime.XDecref(capsule);
            return type;
        }


        /// <summary>
        /// Utility method to allocate a type object &amp; do basic initialization.
        /// </summary>
        internal static IntPtr AllocateTypeObject(string name)
        {
            IntPtr type = Runtime.PyType_GenericAlloc(Runtime.PyTypeType, 0);

            // Cheat a little: we'll set tp_name to the internal char * of
            // the Python version of the type name - otherwise we'd have to
            // allocate the tp_name and would have no way to free it.
#if PYTHON3
            IntPtr temp = Runtime.PyUnicode_FromString(name);
            IntPtr raw = Runtime.PyUnicode_AsUTF8(temp);
#elif PYTHON2
            IntPtr temp = Runtime.PyString_FromString(name);
            IntPtr raw = Runtime.PyString_AsString(temp);
#endif
            Marshal.WriteIntPtr(type, TypeOffset.tp_name, raw);
            Marshal.WriteIntPtr(type, TypeOffset.name, temp);

#if PYTHON3
            Runtime.XIncref(temp);
            Marshal.WriteIntPtr(type, TypeOffset.qualname, temp);
#endif

            long ptr = type.ToInt64(); // 64-bit safe

            temp = new IntPtr(ptr + TypeOffset.nb_add);
            Marshal.WriteIntPtr(type, TypeOffset.tp_as_number, temp);

            temp = new IntPtr(ptr + TypeOffset.sq_length);
            Marshal.WriteIntPtr(type, TypeOffset.tp_as_sequence, temp);

            temp = new IntPtr(ptr + TypeOffset.mp_length);
            Marshal.WriteIntPtr(type, TypeOffset.tp_as_mapping, temp);

#if PYTHON3
            temp = new IntPtr(ptr + TypeOffset.bf_getbuffer);
#elif PYTHON2
            temp = new IntPtr(ptr + TypeOffset.bf_getreadbuffer);
#endif
            Marshal.WriteIntPtr(type, TypeOffset.tp_as_buffer, temp);
            return type;
        }


        #region Native Code Page
        /// <summary>
        /// Initialized by InitializeNativeCodePage.
        ///
        /// This points to a page of memory allocated using mmap or VirtualAlloc
        /// (depending on the system), and marked read and execute (not write).
        /// Very much on purpose, the page is *not* released on a shutdown and
        /// is instead leaked. See the TestDomainReload test case.
        ///
        /// The contents of the page are two native functions: one that returns 0,
        /// one that returns 1.
        ///
        /// If python didn't keep its gc list through a Py_Finalize we could remove
        /// this entire section.
        /// </summary>
        internal static IntPtr NativeCodePage = IntPtr.Zero;

        /// <summary>
        /// Structure to describe native code.
        ///
        /// Use NativeCode.Active to get the native code for the current platform.
        ///
        /// Generate the code by creating the following C code:
        /// <code>
        /// int Return0() { return 0; }
        /// int Return1() { return 1; }
        /// </code>
        /// Then compiling on the target platform, e.g. with gcc or clang:
        /// <code>cc -c -fomit-frame-pointer -O2 foo.c</code>
        /// And then analyzing the resulting functions with a hex editor, e.g.:
        /// <code>objdump -disassemble foo.o</code>
        /// </summary>
        internal class NativeCode
        {
            /// <summary>
            /// The code, as a string of bytes.
            /// </summary>
            public byte[] Code { get; private set; }

            /// <summary>
            /// Where does the "return 0" function start?
            /// </summary>
            public int Return0 { get; private set; }

            /// <summary>
            /// Where does the "return 1" function start?
            /// </summary>
            public int Return1 { get; private set; }

            public static NativeCode Active
            {
                get
                {
                    switch (Runtime.Machine)
                    {
                        case MachineType.i386:
                            return I386;
                        case MachineType.x86_64:
                            return X86_64;
                        default:
                            return null;
                    }
                }
            }

            /// <summary>
            /// Code for x86_64. See the class comment for how it was generated.
            /// </summary>
            public static readonly NativeCode X86_64 = new NativeCode()
            {
                Return0 = 0x10,
                Return1 = 0,
                Code = new byte[]
                {
                    // First Return1:
                    0xb8, 0x01, 0x00, 0x00, 0x00, // movl $1, %eax
                    0xc3, // ret

                    // Now some padding so that Return0 can be 16-byte-aligned.
                    // I put Return1 first so there's not as much padding to type in.
                    0x66, 0x2e, 0x0f, 0x1f, 0x84, 0x00, 0x00, 0x00, 0x00, 0x00, // nop

                    // Now Return0.
                    0x31, 0xc0, // xorl %eax, %eax
                    0xc3, // ret
                }
            };

            /// <summary>
            /// Code for X86.
            ///
            /// It's bitwise identical to X86_64, so we just point to it.
            /// <see cref="NativeCode.X86_64"/>
            /// </summary>
            public static readonly NativeCode I386 = X86_64;
        }

        /// <summary>
        /// Platform-dependent mmap and mprotect.
        /// </summary>
        internal interface IMemoryMapper
        {
            /// <summary>
            /// Map at least numBytes of memory. Mark the page read-write (but not exec).
            /// </summary>
            IntPtr MapWriteable(int numBytes);

            /// <summary>
            /// Sets the mapped memory to be read-exec (but not write).
            /// </summary>
            void SetReadExec(IntPtr mappedMemory, int numBytes);
        }

        class WindowsMemoryMapper : IMemoryMapper
        {
            const UInt32 MEM_COMMIT = 0x1000;
            const UInt32 MEM_RESERVE = 0x2000;
            const UInt32 PAGE_READWRITE = 0x04;
            const UInt32 PAGE_EXECUTE_READ = 0x20;

            [DllImport("kernel32.dll")]
            static extern IntPtr VirtualAlloc(IntPtr lpAddress, IntPtr dwSize, UInt32 flAllocationType, UInt32 flProtect);

            [DllImport("kernel32.dll")]
            static extern bool VirtualProtect(IntPtr lpAddress, IntPtr dwSize, UInt32 flNewProtect, out UInt32 lpflOldProtect);

            public IntPtr MapWriteable(int numBytes)
            {
                return VirtualAlloc(IntPtr.Zero, new IntPtr(numBytes),
                                    MEM_RESERVE | MEM_COMMIT, PAGE_READWRITE);
            }

            public void SetReadExec(IntPtr mappedMemory, int numBytes)
            {
                UInt32 _;
                VirtualProtect(mappedMemory, new IntPtr(numBytes), PAGE_EXECUTE_READ, out _);
            }
        }

        class UnixMemoryMapper : IMemoryMapper
        {
            const int PROT_READ = 0x1;
            const int PROT_WRITE = 0x2;
            const int PROT_EXEC = 0x4;

            const int MAP_PRIVATE = 0x2;
            int MAP_ANONYMOUS
            {
                get
                {
                    switch (Runtime.OperatingSystem)
                    {
                        case OperatingSystemType.Darwin:
                            return 0x1000;
                        case OperatingSystemType.Linux:
                            return 0x20;
                        default:
                            throw new NotImplementedException($"mmap is not supported on {Runtime.OperatingSystemName}");
                    }
                }
            }

            [DllImport("libc")]
            static extern IntPtr mmap(IntPtr addr, IntPtr len, int prot, int flags, int fd, IntPtr offset);

            [DllImport("libc")]
            static extern int mprotect(IntPtr addr, IntPtr len, int prot);

            public IntPtr MapWriteable(int numBytes)
            {
                // MAP_PRIVATE must be set on linux, even though MAP_ANON implies it.
                // It doesn't hurt on darwin, so just do it.
                return mmap(IntPtr.Zero, new IntPtr(numBytes), PROT_READ | PROT_WRITE, MAP_PRIVATE | MAP_ANONYMOUS, -1, IntPtr.Zero);
            }

            public void SetReadExec(IntPtr mappedMemory, int numBytes)
            {
                mprotect(mappedMemory, new IntPtr(numBytes), PROT_READ | PROT_EXEC);
            }
        }

        internal static IMemoryMapper CreateMemoryMapper()
        {
            switch (Runtime.OperatingSystem)
            {
                case OperatingSystemType.Darwin:
                case OperatingSystemType.Linux:
                    return new UnixMemoryMapper();
                case OperatingSystemType.Windows:
                    return new WindowsMemoryMapper();
                default:
                    throw new NotImplementedException($"No support for {Runtime.OperatingSystemName}");
            }
        }

        /// <summary>
        /// Initializes the native code page.
        ///
        /// Safe to call if we already initialized (this function is idempotent).
        /// <see cref="NativeCodePage"/>
        /// </summary>
        internal static void InitializeNativeCodePage()
        {
            // Do nothing if we already initialized.
            if (NativeCodePage != IntPtr.Zero)
            {
                return;
            }

            // Allocate the page, write the native code into it, then set it
            // to be executable.
            IMemoryMapper mapper = CreateMemoryMapper();
            int codeLength = NativeCode.Active.Code.Length;
            NativeCodePage = mapper.MapWriteable(codeLength);
            Marshal.Copy(NativeCode.Active.Code, 0, NativeCodePage, codeLength);
            mapper.SetReadExec(NativeCodePage, codeLength);
        }
        #endregion

        /// <summary>
        /// Given a newly allocated Python type object and a managed Type that
        /// provides the implementation for the type, connect the type slots of
        /// the Python object to the managed methods of the implementing Type.
        /// </summary>
        internal static void InitializeSlots(IntPtr type, Type impl, SlotsHolder slotsHolder = null)
        {
            // We work from the most-derived class up; make sure to get
            // the most-derived slot and not to override it with a base
            // class's slot.
            var seen = new HashSet<string>();

            while (impl != null)
            {
                MethodInfo[] methods = impl.GetMethods(tbFlags);
                foreach (MethodInfo method in methods)
                {
                    string name = method.Name;
                    if (!(name.StartsWith("tp_") ||
                          name.StartsWith("nb_") ||
                          name.StartsWith("sq_") ||
                          name.StartsWith("mp_") ||
                          name.StartsWith("bf_")
                    ))
                    {
                        continue;
                    }

                    if (seen.Contains(name))
                    {
                        continue;
                    }

<<<<<<< HEAD
                    InitializeSlot(type, Interop.GetThunk(method), name, slotsHolder);
=======
                    var thunkInfo = Interop.GetThunk(method);
                    InitializeSlot(type, thunkInfo.Address, name);
>>>>>>> f0e9c380

                    seen.Add(name);
                }

                impl = impl.BaseType;
            }

            var native = NativeCode.Active;

            // The garbage collection related slots always have to return 1 or 0
            // since .NET objects don't take part in Python's gc:
            //   tp_traverse (returns 0)
            //   tp_clear    (returns 0)
            //   tp_is_gc    (returns 1)
            // These have to be defined, though, so by default we fill these with
            // static C# functions from this class.
<<<<<<< HEAD
=======

            var ret0 = Interop.GetThunk(((Func<IntPtr, int>)Return0).Method).Address;
            var ret1 = Interop.GetThunk(((Func<IntPtr, int>)Return1).Method).Address;

>>>>>>> f0e9c380
            if (native != null)
            {
                // If we want to support domain reload, the C# implementation
                // cannot be used as the assembly may get released before
                // CPython calls these functions. Instead, for amd64 and x86 we
                // load them into a separate code page that is leaked
                // intentionally.
                InitializeNativeCodePage();
                IntPtr ret1 = NativeCodePage + native.Return1;
                IntPtr ret0 = NativeCodePage + native.Return0;

                InitializeSlot(type, ret0, "tp_traverse", false);
                InitializeSlot(type, ret0, "tp_clear", false);
            }
            else
            {
                if (!IsSlotSet(type, "tp_traverse"))
                {
                    var thunkRet0 = Interop.GetThunk(((Func<IntPtr, int>)Return0).Method);
                    var offset = GetSlotOffset("tp_traverse");
                    Marshal.WriteIntPtr(type, offset, thunkRet0.Address);
                    if (slotsHolder != null)
                    {
                        slotsHolder.Add(offset, thunkRet0);
                    }
                }
                if (!IsSlotSet(type, "tp_clear"))
                {
                    var thunkRet0 = Interop.GetThunk(((Func<IntPtr, int>)Return0).Method);
                    var offset = GetSlotOffset("tp_clear");
                    Marshal.WriteIntPtr(type, offset, thunkRet0.Address);
                    if (slotsHolder != null)
                    {
                        slotsHolder.Add(offset, thunkRet0);
                    }
                }
            }
        }

        static int Return1(IntPtr _) => 1;

        static int Return0(IntPtr _) => 0;

        /// <summary>
        /// Helper for InitializeSlots.
        ///
        /// Initializes one slot to point to a function pointer.
        /// The function pointer might be a thunk for C#, or it may be
        /// an address in the NativeCodePage.
        /// </summary>
        /// <param name="type">Type being initialized.</param>
        /// <param name="slot">Function pointer.</param>
        /// <param name="name">Name of the method.</param>
        /// <param name="canOverride">Can override the slot when it existed</param>
        static void InitializeSlot(IntPtr type, IntPtr slot, string name, bool canOverride = true)
        {
            var offset = GetSlotOffset(name);
            if (!canOverride && Marshal.ReadIntPtr(type, offset) != IntPtr.Zero)
            {
                return;
            }
            Marshal.WriteIntPtr(type, offset, slot);
        }

        static void InitializeSlot(IntPtr type, ThunkInfo thunk, string name, SlotsHolder slotsHolder = null, bool canOverride = true)
        {
            Type typeOffset = typeof(TypeOffset);
            FieldInfo fi = typeOffset.GetField(name);
            var offset = (int)fi.GetValue(typeOffset);

            if (!canOverride && Marshal.ReadIntPtr(type, offset) != IntPtr.Zero)
            {
                return;
            }
            Marshal.WriteIntPtr(type, offset, thunk.Address);
            slotsHolder.Add(offset, thunk);
        }

        static int GetSlotOffset(string name)
        {
            Type typeOffset = typeof(TypeOffset);
            FieldInfo fi = typeOffset.GetField(name);
            var offset = (int)fi.GetValue(typeOffset);
            return offset;
        }

        static bool IsSlotSet(IntPtr type, string name)
        {
            int offset = GetSlotOffset(name);
            return Marshal.ReadIntPtr(type, offset) != IntPtr.Zero;
        }

        /// <summary>
        /// Given a newly allocated Python type object and a managed Type that
        /// implements it, initialize any methods defined by the Type that need
        /// to appear in the Python type __dict__ (based on custom attribute).
        /// </summary>
        private static void InitMethods(IntPtr pytype, Type type)
        {
            IntPtr dict = Marshal.ReadIntPtr(pytype, TypeOffset.tp_dict);
            Type marker = typeof(PythonMethodAttribute);

            BindingFlags flags = BindingFlags.Public | BindingFlags.Static;
            var addedMethods = new HashSet<string>();

            while (type != null)
            {
                MethodInfo[] methods = type.GetMethods(flags);
                foreach (MethodInfo method in methods)
                {
                    if (!addedMethods.Contains(method.Name))
                    {
                        object[] attrs = method.GetCustomAttributes(marker, false);
                        if (attrs.Length > 0)
                        {
                            string method_name = method.Name;
                            var mi = new MethodInfo[1];
                            mi[0] = method;
                            MethodObject m = new TypeMethod(type, method_name, mi);
                            Runtime.PyDict_SetItemString(dict, method_name, m.pyHandle);
                            addedMethods.Add(method_name);
                        }
                    }
                }
                type = type.BaseType;
            }
        }


        /// <summary>
        /// Utility method to copy slots from a given type to another type.
        /// </summary>
        internal static void CopySlot(IntPtr from, IntPtr to, int offset)
        {
            IntPtr fp = Marshal.ReadIntPtr(from, offset);
            Marshal.WriteIntPtr(to, offset, fp);
        }
    }


    class SlotsHolder
    {
        public const string HolderKeyName = "_slots_holder";
        public delegate void Resetor(IntPtr type, int offset);

        private GCHandle _handle;
        private Interop.DestructorFunc _destructor;
        private IntPtr _capsule;
        private IntPtr _type;
        private Dictionary<int, ThunkInfo> _slots = new Dictionary<int, ThunkInfo>();
        private List<Delegate> _keepalive = new List<Delegate>();
        private Dictionary<int, Resetor> _customRestors = new Dictionary<int, Resetor>();
        private List<Action> _deallocators = new List<Action>();
        private bool _alredyReset = false;

        /// <summary>
        /// Create slots holder for holding the delegate of slots and be able  to reset them.
        /// </summary>
        /// <param name="type">Steals a reference to target type</param>
        public SlotsHolder(IntPtr type)
        {
            _type = type;
        }

        public void Add(int offset, ThunkInfo thunk)
        {
            _slots.Add(offset, thunk);
        }

        public void Add(int offset, Resetor resetor)
        {
            _customRestors[offset] = resetor;
        }

        public void AddDealloctor(Action deallocate)
        {
            _deallocators.Add(deallocate);
        }

        public void KeeapAlive(Delegate d)
        {
            _keepalive.Add(d);
        }

        public IntPtr ToCapsule()
        {
            if (_capsule != IntPtr.Zero)
            {
                Runtime.XIncref(_capsule);
                return _capsule;
            }
            _handle = GCHandle.Alloc(this);
            _destructor = OnDestruct;
            var fp = Marshal.GetFunctionPointerForDelegate(_destructor);
            _capsule = Runtime.PyCapsule_New((IntPtr)_handle, null, fp);
            return _capsule;
        }

        public static void ReleaseTypeSlots(IntPtr type)
        {
            IntPtr capsule = Runtime.PyObject_GetAttrString(type, HolderKeyName);
            if (capsule == IntPtr.Zero)
            {
                return;
            }
            var self = RecoverFromCapsule(capsule);
            self.ResetSlots();
            Runtime.XDecref(capsule);

            IntPtr tp_dict = Marshal.ReadIntPtr(type, TypeOffset.tp_dict);
            if (Runtime.PyDict_DelItemString(tp_dict, HolderKeyName) != 0)
            {
                throw new PythonException();
            }
        }

        private void ResetSlots()
        {
            if (_alredyReset)
            {
                return;
            }
            _alredyReset = true;
#if DEBUG
            IntPtr tp_name = Marshal.ReadIntPtr(_type, TypeOffset.tp_name);
            string typeName = Marshal.PtrToStringAnsi(tp_name);
#endif
            foreach (var offset in _slots.Keys)
            {
                IntPtr ptr = GetDefaultSlot(offset);
                //DebugUtil.Print($"Set slot<{TypeOffsetHelper.GetSlotNameByOffset(offset)}> to 0x{ptr.ToString("X")} at {typeName}<0x{_type}>");
                Marshal.WriteIntPtr(_type, offset, ptr);
            }

            foreach (var action in _deallocators)
            {
                action();
            }

            foreach (var pair in _customRestors)
            {
                int offset = pair.Key;
                var resetor = pair.Value;
                resetor?.Invoke(_type, offset);
            }

            _customRestors.Clear();
            _slots.Clear();
            _keepalive.Clear();
            _deallocators.Clear();

            // Custom reset
            IntPtr tp_base = Marshal.ReadIntPtr(_type, TypeOffset.tp_base);
            Runtime.XDecref(tp_base);
            Marshal.WriteIntPtr(_type, TypeOffset.tp_base, IntPtr.Zero);

            IntPtr tp_bases = Marshal.ReadIntPtr(_type, TypeOffset.tp_bases);
            Runtime.XDecref(tp_bases);
            Marshal.WriteIntPtr(_type, TypeOffset.tp_bases, IntPtr.Zero);
        }

        private static void OnDestruct(IntPtr ob)
        {
            var self = RecoverFromCapsule(ob);
            self._handle.Free();
            self.ResetSlots();
        }

        private static SlotsHolder RecoverFromCapsule(IntPtr ob)
        {
            var ptr = Runtime.PyCapsule_GetPointer(ob, null);
            PythonException.ThrowIfIsNull(ptr);
            GCHandle handle = GCHandle.FromIntPtr(ptr);
            return (SlotsHolder)handle.Target;
        }

        private static IntPtr GetDefaultSlot(int offset)
        {
            if (offset == TypeOffset.tp_clear
                || offset == TypeOffset.tp_traverse)
            {
                return TypeManager.NativeCodePage + TypeManager.NativeCode.Active.Return0;
            }
            else if (offset == TypeOffset.tp_dealloc)
            {
                // tp_free of PyTypeType is point to PyObejct_GC_Del.
                return Marshal.ReadIntPtr(Runtime.PyTypeType, TypeOffset.tp_free);
            }
            else if (offset == TypeOffset.tp_free)
            {
                // PyObject_GC_Del
                return Marshal.ReadIntPtr(Runtime.PyTypeType, TypeOffset.tp_free);
            }
            else if (offset == TypeOffset.tp_call)
            {
                return IntPtr.Zero;
            }
            else if (offset == TypeOffset.tp_new)
            {
                // PyType_GenericNew
                return Marshal.ReadIntPtr(Runtime.PySuper_Type, TypeOffset.tp_new);
            }
            else if (offset == TypeOffset.tp_getattro)
            {
                // PyObject_GenericGetAttr
                return Marshal.ReadIntPtr(Runtime.PyBaseObjectType, TypeOffset.tp_getattro);
            }
            else if (offset == TypeOffset.tp_setattro)
            {
                // PyObject_GenericSetAttr
                return Marshal.ReadIntPtr(Runtime.PyBaseObjectType, TypeOffset.tp_setattro);
            }

            return Marshal.ReadIntPtr(Runtime.PyTypeType, offset);
        }
    }
}<|MERGE_RESOLUTION|>--- conflicted
+++ resolved
@@ -5,12 +5,8 @@
 using System.Reflection;
 using System.Runtime.InteropServices;
 using Python.Runtime.Platform;
-<<<<<<< HEAD
-using System.Linq;
 using System.Diagnostics;
-=======
 using Python.Runtime.Slots;
->>>>>>> f0e9c380
 
 namespace Python.Runtime
 {
@@ -188,19 +184,15 @@
             Marshal.WriteIntPtr(type, TypeOffset.tp_itemsize, IntPtr.Zero);
             Marshal.WriteIntPtr(type, TypeOffset.tp_dictoffset, (IntPtr)tp_dictoffset);
 
-<<<<<<< HEAD
+            // add a __len__ slot for inheritors of ICollection and ICollection<>
+            if (typeof(ICollection).IsAssignableFrom(clrType) || clrType.GetInterfaces().Any(x => x.IsGenericType && x.GetGenericTypeDefinition() == typeof(ICollection<>)))
+            {
+                InitializeSlot(type, TypeOffset.mp_length, typeof(mp_length_slot).GetMethod(nameof(mp_length_slot.mp_length)));
+            }
+
+            // we want to do this after the slot stuff above in case the class itself implements a slot method
             SlotsHolder slotsHolder = new SlotsHolder(type);
             InitializeSlots(type, impl.GetType(), slotsHolder);
-=======
-            // add a __len__ slot for inheritors of ICollection and ICollection<>
-            if (typeof(ICollection).IsAssignableFrom(clrType) || clrType.GetInterfaces().Any(x => x.IsGenericType && x.GetGenericTypeDefinition() == typeof(ICollection<>)))
-            {
-                InitializeSlot(type, TypeOffset.mp_length, typeof(mp_length_slot).GetMethod(nameof(mp_length_slot.mp_length)));
-            }
-
-            // we want to do this after the slot stuff above in case the class itself implements a slot method
-            InitializeSlots(type, impl.GetType());
->>>>>>> f0e9c380
 
             if (base_ != IntPtr.Zero)
             {
@@ -388,23 +380,12 @@
             Runtime.XIncref(py_type);
 
             // Slots will inherit from TypeType, it's not neccesary for setting them.
-<<<<<<< HEAD
-            // Copy gc and other type slots from the base Python metatype.
-            //CopySlot(py_type, type, TypeOffset.tp_basicsize);
-            //CopySlot(py_type, type, TypeOffset.tp_itemsize);
-
-            //CopySlot(py_type, type, TypeOffset.tp_dictoffset);
-            //CopySlot(py_type, type, TypeOffset.tp_weaklistoffset);
-
-            //CopySlot(py_type, type, TypeOffset.tp_traverse);
-            //CopySlot(py_type, type, TypeOffset.tp_clear);
-            //CopySlot(py_type, type, TypeOffset.tp_is_gc);
-=======
             // Inheried slots:
             // tp_basicsize, tp_itemsize,
             // tp_dictoffset, tp_weaklistoffset,
             // tp_traverse, tp_clear, tp_is_gc, etc.
->>>>>>> f0e9c380
+            //CopySlot(py_type, type, TypeOffset.tp_basicsize);
+            //CopySlot(py_type, type, TypeOffset.tp_itemsize);
 
             SlotsHolder slotsHolder = new SlotsHolder(type);
             // Override type slots with those of the managed implementation.
@@ -421,9 +402,8 @@
             IntPtr mdef = Runtime.PyMem_Malloc(3 * 4 * IntPtr.Size);
             Debug.Assert(4 * IntPtr.Size == Marshal.SizeOf(typeof(PyMethodDef)));
             IntPtr mdefStart = mdef;
-<<<<<<< HEAD
-            ThunkInfo thunk = Interop.GetThunk(typeof(MetaType).GetMethod("__instancecheck__"), "BinaryFunc");
-            slotsHolder.KeeapAlive(thunk.Target);
+            ThunkInfo thunkInfo = Interop.GetThunk(typeof(MetaType).GetMethod("__instancecheck__"), "BinaryFunc");
+            slotsHolder.KeeapAlive(thunkInfo.Target);
 
             {
                 IntPtr mdefAddr = mdef;
@@ -441,11 +421,11 @@
             mdef = WriteMethodDef(
                 mdef,
                 "__instancecheck__",
-                thunk.Address
+                thunkInfo.Address
             );
 
-            thunk = Interop.GetThunk(typeof(MetaType).GetMethod("__subclasscheck__"), "BinaryFunc");
-            slotsHolder.KeeapAlive(thunk.Target);
+            thunkInfo = Interop.GetThunk(typeof(MetaType).GetMethod("__subclasscheck__"), "BinaryFunc");
+            slotsHolder.KeeapAlive(thunkInfo.Target);
             {
                 IntPtr mdefAddr = mdef;
                 slotsHolder.AddDealloctor(() =>
@@ -462,21 +442,7 @@
             mdef = WriteMethodDef(
                 mdef,
                 "__subclasscheck__",
-                thunk.Address
-=======
-            ThunkInfo thunkInfo = Interop.GetThunk(typeof(MetaType).GetMethod("__instancecheck__"), "BinaryFunc");
-            mdef = WriteMethodDef(
-                mdef,
-                "__instancecheck__",
                 thunkInfo.Address
-            );
-
-            thunkInfo = Interop.GetThunk(typeof(MetaType).GetMethod("__subclasscheck__"), "BinaryFunc");
-            mdef = WriteMethodDef(
-                mdef,
-                "__subclasscheck__",
-                thunkInfo.Address
->>>>>>> f0e9c380
             );
 
             // FIXME: mdef is not used
@@ -854,12 +820,7 @@
                         continue;
                     }
 
-<<<<<<< HEAD
                     InitializeSlot(type, Interop.GetThunk(method), name, slotsHolder);
-=======
-                    var thunkInfo = Interop.GetThunk(method);
-                    InitializeSlot(type, thunkInfo.Address, name);
->>>>>>> f0e9c380
 
                     seen.Add(name);
                 }
@@ -876,13 +837,6 @@
             //   tp_is_gc    (returns 1)
             // These have to be defined, though, so by default we fill these with
             // static C# functions from this class.
-<<<<<<< HEAD
-=======
-
-            var ret0 = Interop.GetThunk(((Func<IntPtr, int>)Return0).Method).Address;
-            var ret1 = Interop.GetThunk(((Func<IntPtr, int>)Return1).Method).Address;
-
->>>>>>> f0e9c380
             if (native != null)
             {
                 // If we want to support domain reload, the C# implementation
