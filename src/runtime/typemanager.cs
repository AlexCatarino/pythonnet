--- conflicted
+++ resolved
@@ -155,14 +155,8 @@
             int ob_size = newFieldOffset;
             // Set tp_basicsize to the size of our managed instance objects.
             Marshal.WriteIntPtr(type, TypeOffset.tp_basicsize, (IntPtr)ob_size);
-<<<<<<< HEAD
-
-            var offset = (IntPtr)ManagedDataOffsets.DictOffset(type);
-            Marshal.WriteIntPtr(type, TypeOffset.tp_dictoffset, offset);
-=======
             Marshal.WriteInt32(type, ManagedType.Offsets.tp_clr_inst_offset, tp_clr_inst_offset);
             Marshal.WriteIntPtr(type, TypeOffset.tp_new, (IntPtr)Runtime.Delegates.PyType_GenericNew);
->>>>>>> 21169db2
 
             SlotsHolder slotsHolder = CreateSolotsHolder(type);
             InitializeSlots(type, impl, slotsHolder);
@@ -571,57 +565,6 @@
             return mdef;
         }
 
-<<<<<<< HEAD
-        internal static IntPtr BasicSubType(string name, IntPtr base_, Type impl)
-        {
-            // Utility to create a subtype of a std Python type, but with
-            // a managed type able to override implementation
-
-            IntPtr type = AllocateTypeObject(name, metatype: Runtime.PyTypeType);
-            //Marshal.WriteIntPtr(type, TypeOffset.tp_basicsize, (IntPtr)obSize);
-            //Marshal.WriteIntPtr(type, TypeOffset.tp_itemsize, IntPtr.Zero);
-
-            //IntPtr offset = (IntPtr)ObjectOffset.ob_dict;
-            //Marshal.WriteIntPtr(type, TypeOffset.tp_dictoffset, offset);
-
-            //IntPtr dc = Runtime.PyDict_Copy(dict);
-            //Marshal.WriteIntPtr(type, TypeOffset.tp_dict, dc);
-
-            Marshal.WriteIntPtr(type, TypeOffset.tp_base, base_);
-            Runtime.XIncref(base_);
-
-            var flags = TypeFlags.Default;
-            flags |= TypeFlags.Managed;
-            flags |= TypeFlags.HeapType;
-            flags |= TypeFlags.HaveGC;
-            Util.WriteCLong(type, TypeOffset.tp_flags, (int)flags);
-
-            CopySlot(base_, type, TypeOffset.tp_traverse);
-            CopySlot(base_, type, TypeOffset.tp_clear);
-            CopySlot(base_, type, TypeOffset.tp_is_gc);
-
-            SlotsHolder slotsHolder = CreateSolotsHolder(type);
-            InitializeSlots(type, impl, slotsHolder);
-
-            if (Runtime.PyType_Ready(type) != 0)
-            {
-                throw PythonException.ThrowLastAsClrException();
-            }
-
-            IntPtr tp_dict = Marshal.ReadIntPtr(type, TypeOffset.tp_dict);
-            IntPtr mod = Runtime.PyString_FromString("CLR");
-            Runtime.PyDict_SetItem(tp_dict, PyIdentifier.__module__, mod);
-            
-            // The type has been modified after PyType_Ready has been called
-            // Refresh the type
-            Runtime.PyType_Modified(type);
-
-            return type;
-        }
-
-
-=======
->>>>>>> 21169db2
         /// <summary>
         /// Utility method to allocate a type object &amp; do basic initialization.
         /// </summary>
