--- conflicted
+++ resolved
@@ -178,32 +178,15 @@
                             continue;
                         }
 
-<<<<<<< HEAD
-                        IntPtr copyForException = obj;
-                        Runtime.XDecref(StolenReference.Take(ref obj));
-=======
-                        Runtime.XDecref(obj.PyObj);
->>>>>>> b7e8fdc3
+                        IntPtr copyForException = obj.PyObj;
+                        Runtime.XDecref(StolenReference.Take(ref obj.PyObj));
                         try
                         {
                             Runtime.CheckExceptionOccurred();
                         }
                         catch (Exception e)
                         {
-<<<<<<< HEAD
-                            var errorArgs = new ErrorArgs(e);
-
-                            ErrorHandler?.Invoke(this, errorArgs);
-
-                            if (!errorArgs.Handled)
-                            {
-                                throw new FinalizationException(
-                                    "Python object finalization failed",
-                                    disposable: copyForException, innerException: e);
-                            }
-=======
                             HandleFinalizationException(obj.PyObj, e);
->>>>>>> b7e8fdc3
                         }
                     }
                 }
@@ -218,10 +201,7 @@
 
         void HandleFinalizationException(IntPtr obj, Exception cause)
         {
-            var errorArgs = new ErrorArgs
-            {
-                Error = cause,
-            };
+            var errorArgs = new ErrorArgs(cause);
 
             ErrorHandler?.Invoke(this, errorArgs);
 
