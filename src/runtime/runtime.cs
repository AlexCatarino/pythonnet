using System;
using System.Diagnostics;
using System.Diagnostics.Contracts;
using System.Runtime.InteropServices;
using System.Text;
using System.Threading;
using System.Collections.Generic;
using Python.Runtime.Native;
using Python.Runtime.Platform;
using System.Linq;
using static System.FormattableString;

namespace Python.Runtime
{
    /// <summary>
    /// Encapsulates the low-level Python C API. Note that it is
    /// the responsibility of the caller to have acquired the GIL
    /// before calling any of these methods.
    /// </summary>
    public unsafe class Runtime
    {
        public static string PythonDLL
        {
            get => _PythonDll;
            set
            {
                if (_isInitialized)
                    throw new InvalidOperationException("This property must be set before runtime is initialized");
                _PythonDll = value;
            }
        }

        static string _PythonDll = GetDefaultDllName();
        private static string GetDefaultDllName()
        {
            string dll = Environment.GetEnvironmentVariable("PYTHONNET_PYDLL");
            if (dll is not null) return dll;

            try
            {
                LibraryLoader.Instance.GetFunction(IntPtr.Zero, "PyUnicode_GetMax");
                return null;
            } catch (MissingMethodException) { }

            string verString = Environment.GetEnvironmentVariable("PYTHONNET_PYVER");
            if (!Version.TryParse(verString, out var version)) return null;

            return GetDefaultDllName(version);
        }

        private static string GetDefaultDllName(Version version)
        {
            string prefix = RuntimeInformation.IsOSPlatform(OSPlatform.Windows) ? "" : "lib";
            string suffix = RuntimeInformation.IsOSPlatform(OSPlatform.Windows)
                ? Invariant($"{version.Major}{version.Minor}")
                : Invariant($"{version.Major}.{version.Minor}");
            string ext = RuntimeInformation.IsOSPlatform(OSPlatform.Windows) ? ".dll"
                : RuntimeInformation.IsOSPlatform(OSPlatform.OSX) ? ".dylib"
                : ".so";
            return prefix + "python" + suffix + ext;
        }

        // set to true when python is finalizing
        internal static object IsFinalizingLock = new object();
        internal static bool IsFinalizing;

        private static bool _isInitialized = false;

        internal static readonly bool Is32Bit = IntPtr.Size == 4;

        // .NET core: System.Runtime.InteropServices.RuntimeInformation.IsOSPlatform(OSPlatform.Windows)
        internal static bool IsWindows = Environment.OSVersion.Platform == PlatformID.Win32NT;

        internal static Version InteropVersion { get; }
            = System.Reflection.Assembly.GetExecutingAssembly().GetName().Version;

        public static int MainManagedThreadId { get; private set; }

        public static ShutdownMode ShutdownMode { get; internal set; }
        private static PyReferenceCollection _pyRefs = new PyReferenceCollection();

        internal static Version PyVersion
        {
            get
            {
                using (var versionTuple = new PyTuple(PySys_GetObject("version_info")))
                {
                    var major = Converter.ToInt32(versionTuple[0].Reference);
                    var minor = Converter.ToInt32(versionTuple[1].Reference);
                    var micro = Converter.ToInt32(versionTuple[2].Reference);
                    return new Version(major, minor, micro);
                }
            }
        }


        /// <summary>
        /// Initialize the runtime...
        /// </summary>
        /// <remarks>Always call this method from the Main thread.  After the
        /// first call to this method, the main thread has acquired the GIL.</remarks>
        internal static void Initialize(bool initSigs = false, ShutdownMode mode = ShutdownMode.Default)
        {
            if (_isInitialized)
            {
                return;
            }
            _isInitialized = true;

            if (mode == ShutdownMode.Default)
            {
                mode = GetDefaultShutdownMode();
            }
            ShutdownMode = mode;

            if (Py_IsInitialized() == 0)
            {
                Py_InitializeEx(initSigs ? 1 : 0);
                if (PyEval_ThreadsInitialized() == 0)
                {
                    PyEval_InitThreads();
                }
                // XXX: Reload mode may reduct to Soft mode,
                // so even on Reload mode it still needs to save the RuntimeState
                if (mode == ShutdownMode.Soft || mode == ShutdownMode.Reload)
                {
                    RuntimeState.Save();
                }
            }
            else
            {
                // If we're coming back from a domain reload or a soft shutdown,
                // we have previously released the thread state. Restore the main
                // thread state here.
                if (mode != ShutdownMode.Extension)
                {
                    PyGILState_Ensure();
                }
            }
            MainManagedThreadId = Thread.CurrentThread.ManagedThreadId;

            IsFinalizing = false;
            InternString.Initialize();

            InitPyMembers();

            ABI.Initialize(PyVersion,
                           pyType: new BorrowedReference(PyTypeType));

            GenericUtil.Reset();
            PyScopeManager.Reset();
            ClassManager.Reset();
            ClassDerivedObject.Reset();
            TypeManager.Initialize();

            // Initialize modules that depend on the runtime class.
            AssemblyManager.Initialize();
            OperatorMethod.Initialize();
            if (mode == ShutdownMode.Reload && RuntimeData.HasStashData())
            {
                RuntimeData.RestoreRuntimeData();
            }
            else
            {
                PyCLRMetaType = MetaType.Initialize(); // Steal a reference
                ImportHook.Initialize();
            }
            Exceptions.Initialize();

            // Need to add the runtime directory to sys.path so that we
            // can find built-in assemblies like System.Data, et. al.
            string rtdir = RuntimeEnvironment.GetRuntimeDirectory();
            IntPtr path = PySys_GetObject("path").DangerousGetAddress();
            IntPtr item = PyString_FromString(rtdir);
            if (PySequence_Contains(path, item) == 0)
            {
                PyList_Append(new BorrowedReference(path), item);
            }
            XDecref(item);
            AssemblyManager.UpdatePath();
        }

        private static void InitPyMembers()
        {
            IntPtr op;
            {
                var builtins = GetBuiltins();
                SetPyMember(ref PyNotImplemented, PyObject_GetAttrString(builtins, "NotImplemented"),
                    () => PyNotImplemented = IntPtr.Zero);

                SetPyMember(ref PyBaseObjectType, PyObject_GetAttrString(builtins, "object"),
                    () => PyBaseObjectType = IntPtr.Zero);

                SetPyMember(ref PyNone, PyObject_GetAttrString(builtins, "None"),
                    () => PyNone = IntPtr.Zero);
                SetPyMember(ref PyTrue, PyObject_GetAttrString(builtins, "True"),
                    () => PyTrue = IntPtr.Zero);
                SetPyMember(ref PyFalse, PyObject_GetAttrString(builtins, "False"),
                    () => PyFalse = IntPtr.Zero);

                SetPyMemberTypeOf(ref PyBoolType, PyTrue,
                    () => PyBoolType = IntPtr.Zero);
                SetPyMemberTypeOf(ref PyNoneType, PyNone,
                    () => PyNoneType = IntPtr.Zero);
                SetPyMemberTypeOf(ref PyTypeType, PyNoneType,
                    () => PyTypeType = IntPtr.Zero);

                op = PyObject_GetAttrString(builtins, "len");
                SetPyMemberTypeOf(ref PyMethodType, op,
                    () => PyMethodType = IntPtr.Zero);
                XDecref(op);

                // For some arcane reason, builtins.__dict__.__setitem__ is *not*
                // a wrapper_descriptor, even though dict.__setitem__ is.
                //
                // object.__init__ seems safe, though.
                op = PyObject_GetAttr(PyBaseObjectType, PyIdentifier.__init__);
                SetPyMemberTypeOf(ref PyWrapperDescriptorType, op,
                    () => PyWrapperDescriptorType = IntPtr.Zero);
                XDecref(op);

                SetPyMember(ref PySuper_Type, PyObject_GetAttrString(builtins, "super"),
                    () => PySuper_Type = IntPtr.Zero);

                XDecref(builtins);
            }

            op = PyString_FromString("string");
            SetPyMemberTypeOf(ref PyStringType, op,
                () => PyStringType = IntPtr.Zero);
            XDecref(op);

            op = PyUnicode_FromString("unicode");
            SetPyMemberTypeOf(ref PyUnicodeType, op,
                () => PyUnicodeType = IntPtr.Zero);
            XDecref(op);

            op = EmptyPyBytes();
            SetPyMemberTypeOf(ref PyBytesType, op,
                () => PyBytesType = IntPtr.Zero);
            XDecref(op);

            op = PyTuple_New(0);
            SetPyMemberTypeOf(ref PyTupleType, op,
                () => PyTupleType = IntPtr.Zero);
            XDecref(op);

            op = PyList_New(0);
            SetPyMemberTypeOf(ref PyListType, op,
                () => PyListType = IntPtr.Zero);
            XDecref(op);

            op = PyDict_New();
            SetPyMemberTypeOf(ref PyDictType, op,
                () => PyDictType = IntPtr.Zero);
            XDecref(op);

            op = PyInt_FromInt32(0);
            SetPyMemberTypeOf(ref PyIntType, op,
                () => PyIntType = IntPtr.Zero);
            XDecref(op);

            op = PyLong_FromLong(0);
            SetPyMemberTypeOf(ref PyLongType, op,
                () => PyLongType = IntPtr.Zero);
            XDecref(op);

            op = PyFloat_FromDouble(0);
            SetPyMemberTypeOf(ref PyFloatType, op,
                () => PyFloatType = IntPtr.Zero);
            XDecref(op);

            PyClassType = IntPtr.Zero;
            PyInstanceType = IntPtr.Zero;

            Error = new IntPtr(-1);

            _PyObject_NextNotImplemented = Get_PyObject_NextNotImplemented();
            {
                using var sys = PyImport_ImportModule("sys");
                SetPyMemberTypeOf(ref PyModuleType, sys.DangerousGetAddress(),
                    () => PyModuleType = IntPtr.Zero);
            }
        }

        private static IntPtr Get_PyObject_NextNotImplemented()
        {
            IntPtr pyType = SlotHelper.CreateObjectType();
            IntPtr iternext = Marshal.ReadIntPtr(pyType, TypeOffset.tp_iternext);
            Runtime.XDecref(pyType);
            return iternext;
        }

        /// <summary>
        /// Tries to downgrade the shutdown mode, if possible.
        /// The only possibles downgrades are:
        /// Soft -> Normal
        /// Reload -> Soft
        /// Reload -> Normal
        /// </summary>
        /// <param name="mode">The desired shutdown mode</param>
        /// <returns>The `mode` parameter if the downgrade is supported, the ShutdownMode
        ///  set at initialization otherwise.</returns>
        static ShutdownMode TryDowngradeShutdown(ShutdownMode mode)
        {
            if (
                mode == Runtime.ShutdownMode
                || mode == ShutdownMode.Normal
                || (mode == ShutdownMode.Soft && Runtime.ShutdownMode == ShutdownMode.Reload)
                )
            {
                return mode;
            }
            else // we can't downgrade
            {
                return Runtime.ShutdownMode;
            }
        }

        internal static void Shutdown(ShutdownMode mode)
        {
            if (Py_IsInitialized() == 0 || !_isInitialized)
            {
                return;
            }
            _isInitialized = false;

            // If the shutdown mode specified is not the the same as the one specified
            // during Initialization, we need to validate it; we can only downgrade,
            // not upgrade the shutdown mode.
            mode = TryDowngradeShutdown(mode);

            var state = PyGILState_Ensure();

            if (mode == ShutdownMode.Soft)
            {
                RunExitFuncs();
            }
            if (mode == ShutdownMode.Reload)
            {
                RuntimeData.Stash();
            }
            AssemblyManager.Shutdown();
            OperatorMethod.Shutdown();
            ImportHook.Shutdown();

            ClearClrModules();
            RemoveClrRootModule();

            MoveClrInstancesOnwershipToPython();
            ClassManager.DisposePythonWrappersForClrTypes();
            TypeManager.RemoveTypes();

            MetaType.Release();
            PyCLRMetaType = IntPtr.Zero;

            Exceptions.Shutdown();
            Finalizer.Shutdown();
            InternString.Shutdown();

            if (mode != ShutdownMode.Normal && mode != ShutdownMode.Extension)
            {
                PyGC_Collect();
                if (mode == ShutdownMode.Soft)
                {
                    RuntimeState.Restore();
                }
                ResetPyMembers();
                GC.Collect();
                try
                {
                    GC.WaitForFullGCComplete();
                }
                catch (NotImplementedException)
                {
                    // Some clr runtime didn't implement GC.WaitForFullGCComplete yet.
                }
                GC.WaitForPendingFinalizers();
                PyGILState_Release(state);
                // Then release the GIL for good, if there is somehting to release
                // Use the unchecked version as the checked version calls `abort()`
                // if the current state is NULL.
                if (_PyThreadState_UncheckedGet() != IntPtr.Zero)
                {
                    PyEval_SaveThread();
                }

            }
            else
            {
                ResetPyMembers();
                if (mode != ShutdownMode.Extension)
                {
                    Py_Finalize();
                }
            }
        }

        internal static void Shutdown()
        {
            var mode = ShutdownMode;
            Shutdown(mode);
        }

        internal static ShutdownMode GetDefaultShutdownMode()
        {
            string modeEvn = Environment.GetEnvironmentVariable("PYTHONNET_SHUTDOWN_MODE");
            if (modeEvn == null)
            {
                return ShutdownMode.Normal;
            }
            ShutdownMode mode;
            if (Enum.TryParse(modeEvn, true, out mode))
            {
                return mode;
            }
            return ShutdownMode.Normal;
        }

        private static void RunExitFuncs()
        {
            PyObject atexit;
            try
            {
                atexit = Py.Import("atexit");
            }
            catch (PythonException e) when (e.Is(Exceptions.ImportError))
            {
                // The runtime may not provided `atexit` module.
                return;
            }
            using (atexit)
            {
                try
                {
                    atexit.InvokeMethod("_run_exitfuncs").Dispose();
                }
                catch (PythonException e)
                {
                    Console.Error.WriteLine(e);
                }
            }
        }

        private static void SetPyMember(ref IntPtr obj, IntPtr value, Action onRelease)
        {
            // XXX: For current usages, value should not be null.
            PythonException.ThrowIfIsNull(value);
            obj = value;
            _pyRefs.Add(value, onRelease);
        }

        private static void SetPyMemberTypeOf(ref IntPtr obj, IntPtr value, Action onRelease)
        {
            var type = PyObject_Type(new BorrowedReference(value)).DangerousMoveToPointer();
            SetPyMember(ref obj, type, onRelease);
        }

        private static void ResetPyMembers()
        {
            _pyRefs.Release();
        }

        private static void ClearClrModules()
        {
            var modules = PyImport_GetModuleDict();
            var items = PyDict_Items(modules);
            long length = PyList_Size(items);
            for (long i = 0; i < length; i++)
            {
                var item = PyList_GetItem(items, i);
                var name = PyTuple_GetItem(item, 0);
                var module = PyTuple_GetItem(item, 1);
                if (ManagedType.IsInstanceOfManagedType(module))
                {
                    PyDict_DelItem(modules, name);
                }
            }
            items.Dispose();
        }

        private static void RemoveClrRootModule()
        {
            var modules = PyImport_GetModuleDict();
            PyDictTryDelItem(modules, "clr");
            PyDictTryDelItem(modules, "clr._extra");
        }

        private static void PyDictTryDelItem(BorrowedReference dict, string key)
        {
            if (PyDict_DelItemString(dict, key) == 0)
            {
                return;
            }
            if (!PythonException.CurrentMatches(Exceptions.KeyError))
            {
                throw PythonException.ThrowLastAsClrException();
            }
            PyErr_Clear();
        }

        private static void MoveClrInstancesOnwershipToPython()
        {
            var objs = ManagedType.GetManagedObjects();
            var copyObjs = objs.ToArray();
            foreach (var entry in copyObjs)
            {
                ManagedType obj = entry.Key;
                if (!objs.ContainsKey(obj))
                {
                    System.Diagnostics.Debug.Assert(obj.gcHandle == default);
                    continue;
                }
                if (entry.Value == ManagedType.TrackTypes.Extension)
                {
                    obj.CallTypeClear();
                    // obj's tp_type will degenerate to a pure Python type after TypeManager.RemoveTypes(),
                    // thus just be safe to give it back to GC chain.
                    if (!_PyObject_GC_IS_TRACKED(obj.ObjectReference))
                    {
                        PyObject_GC_Track(obj.pyHandle);
                    }
                }
                if (obj.gcHandle.IsAllocated)
                {
                    obj.gcHandle.Free();
                    ManagedType.SetGCHandle(obj.ObjectReference, default);
                }
                obj.gcHandle = default;
            }
            ManagedType.ClearTrackedObjects();
        }

        internal static IntPtr PyBaseObjectType;
        internal static IntPtr PyModuleType;
        internal static IntPtr PyClassType;
        internal static IntPtr PyInstanceType;
        internal static IntPtr PySuper_Type;
        internal static IntPtr PyCLRMetaType;
        internal static IntPtr PyMethodType;
        internal static IntPtr PyWrapperDescriptorType;

        internal static IntPtr PyUnicodeType;
        internal static IntPtr PyStringType;
        internal static IntPtr PyTupleType;
        internal static IntPtr PyListType;
        internal static IntPtr PyDictType;
        internal static IntPtr PyIntType;
        internal static IntPtr PyLongType;
        internal static IntPtr PyFloatType;
        internal static IntPtr PyBoolType;
        internal static IntPtr PyNoneType;
        internal static IntPtr PyTypeType;

        internal static IntPtr Py_NoSiteFlag;

        internal static IntPtr PyBytesType;
        internal static IntPtr _PyObject_NextNotImplemented;

        internal static IntPtr PyNotImplemented;
        internal const int Py_LT = 0;
        internal const int Py_LE = 1;
        internal const int Py_EQ = 2;
        internal const int Py_NE = 3;
        internal const int Py_GT = 4;
        internal const int Py_GE = 5;

        internal static IntPtr PyTrue;
        internal static IntPtr PyFalse;
        internal static IntPtr PyNone;
        internal static IntPtr Error;

        internal static BorrowedReference CLRMetaType => new BorrowedReference(PyCLRMetaType);

        public static PyObject None
        {
            get
            {
                var none = Runtime.PyNone;
                Runtime.XIncref(none);
                return new PyObject(none);
            }
        }

        /// <summary>
        /// Check if any Python Exceptions occurred.
        /// If any exist throw new PythonException.
        /// </summary>
        /// <remarks>
        /// Can be used instead of `obj == IntPtr.Zero` for example.
        /// </remarks>
        internal static void CheckExceptionOccurred()
        {
            if (PyErr_Occurred() != null)
            {
                throw PythonException.ThrowLastAsClrException();
            }
        }

        internal static IntPtr ExtendTuple(IntPtr t, params IntPtr[] args)
        {
            var size = PyTuple_Size(t);
            int add = args.Length;
            IntPtr item;

            IntPtr items = PyTuple_New(size + add);
            for (var i = 0; i < size; i++)
            {
                item = PyTuple_GetItem(t, i);
                XIncref(item);
                PyTuple_SetItem(items, i, item);
            }

            for (var n = 0; n < add; n++)
            {
                item = args[n];
                XIncref(item);
                PyTuple_SetItem(items, size + n, item);
            }

            return items;
        }

        internal static Type[] PythonArgsToTypeArray(IntPtr arg)
        {
            return PythonArgsToTypeArray(arg, false);
        }

        internal static Type[] PythonArgsToTypeArray(IntPtr arg, bool mangleObjects)
        {
            // Given a PyObject * that is either a single type object or a
            // tuple of (managed or unmanaged) type objects, return a Type[]
            // containing the CLR Type objects that map to those types.
            IntPtr args = arg;
            var free = false;

            if (!PyTuple_Check(arg))
            {
                args = PyTuple_New(1);
                XIncref(arg);
                PyTuple_SetItem(args, 0, arg);
                free = true;
            }

            var n = PyTuple_Size(args);
            var types = new Type[n];
            Type t = null;

            for (var i = 0; i < n; i++)
            {
                IntPtr op = PyTuple_GetItem(args, i);
                if (mangleObjects && (!PyType_Check(op)))
                {
                    op = PyObject_TYPE(op);
                }
                ManagedType mt = ManagedType.GetManagedObject(op);

                if (mt is ClassBase)
                {
                    MaybeType _type = ((ClassBase)mt).type;
                    t = _type.Valid ?  _type.Value : null;
                }
                else if (mt is CLRObject)
                {
                    object inst = ((CLRObject)mt).inst;
                    if (inst is Type)
                    {
                        t = inst as Type;
                    }
                }
                else
                {
                    t = Converter.GetTypeByAlias(op);
                }

                if (t == null)
                {
                    types = null;
                    break;
                }
                types[i] = t;
            }
            if (free)
            {
                XDecref(args);
            }
            return types;
        }

        /// <summary>
        /// Managed exports of the Python C API. Where appropriate, we do
        /// some optimization to avoid managed &lt;--&gt; unmanaged transitions
        /// (mostly for heavily used methods).
        /// </summary>
        internal static unsafe void XIncref(IntPtr op)
        {
#if !CUSTOM_INCDEC_REF
            Py_IncRef(op);
            return;
#else
            var p = (void*)op;
            if ((void*)0 != p)
            {
                if (Is32Bit)
                {
                    (*(int*)p)++;
                }
                else
                {
                    (*(long*)p)++;
                }
            }
#endif
        }

        /// <summary>
        /// Increase Python's ref counter for the given object, and get the object back.
        /// </summary>
        internal static IntPtr SelfIncRef(IntPtr op)
        {
            XIncref(op);
            return op;
        }

        internal static unsafe void XDecref(IntPtr op)
        {
#if DEBUG
            Debug.Assert(op == IntPtr.Zero || Refcount(op) > 0);
#endif
#if !CUSTOM_INCDEC_REF
            Py_DecRef(op);
            return;
#else
            var p = (void*)op;
            if ((void*)0 != p)
            {
                if (Is32Bit)
                {
                    --(*(int*)p);
                }
                else
                {
                    --(*(long*)p);
                }
                if ((*(int*)p) == 0)
                {
                    // PyObject_HEAD: struct _typeobject *ob_type
                    void* t = Is32Bit
                        ? (void*)(*((uint*)p + 1))
                        : (void*)(*((ulong*)p + 1));
                    // PyTypeObject: destructor tp_dealloc
                    void* f = Is32Bit
                        ? (void*)(*((uint*)t + 6))
                        : (void*)(*((ulong*)t + 6));
                    if ((void*)0 == f)
                    {
                        return;
                    }
                    NativeCall.Void_Call_1(new IntPtr(f), op);
                }
            }
#endif
        }

        [Pure]
        internal static unsafe long Refcount(IntPtr op)
        {
            if (op == IntPtr.Zero)
            {
                return 0;
            }
            var p = (nint*)(op + ABI.RefCountOffset);
            return *p;
        }

        /// <summary>
        /// Export of Macro Py_XIncRef. Use XIncref instead.
        /// Limit this function usage for Testing and Py_Debug builds
        /// </summary>
        /// <param name="ob">PyObject Ptr</param>

        internal static void Py_IncRef(IntPtr ob) => Delegates.Py_IncRef(ob);

        /// <summary>
        /// Export of Macro Py_XDecRef. Use XDecref instead.
        /// Limit this function usage for Testing and Py_Debug builds
        /// </summary>
        /// <param name="ob">PyObject Ptr</param>

        internal static void Py_DecRef(IntPtr ob) => Delegates.Py_DecRef(ob);


        internal static void Py_Initialize() => Delegates.Py_Initialize();


        internal static void Py_InitializeEx(int initsigs) => Delegates.Py_InitializeEx(initsigs);


        internal static int Py_IsInitialized() => Delegates.Py_IsInitialized();


        internal static void Py_Finalize() => Delegates.Py_Finalize();


        internal static IntPtr Py_NewInterpreter() => Delegates.Py_NewInterpreter();


        internal static void Py_EndInterpreter(IntPtr threadState) => Delegates.Py_EndInterpreter(threadState);


        internal static IntPtr PyThreadState_New(IntPtr istate) => Delegates.PyThreadState_New(istate);


        internal static IntPtr PyThreadState_Get() => Delegates.PyThreadState_Get();


        internal static IntPtr _PyThreadState_UncheckedGet() => Delegates._PyThreadState_UncheckedGet();


        internal static IntPtr PyThread_get_key_value(IntPtr key) => Delegates.PyThread_get_key_value(key);


        internal static int PyThread_get_thread_ident() => Delegates.PyThread_get_thread_ident();


        internal static int PyThread_set_key_value(IntPtr key, IntPtr value) => Delegates.PyThread_set_key_value(key, value);


        internal static IntPtr PyThreadState_Swap(IntPtr key) => Delegates.PyThreadState_Swap(key);


        internal static IntPtr PyGILState_Ensure() => Delegates.PyGILState_Ensure();


        internal static void PyGILState_Release(IntPtr gs) => Delegates.PyGILState_Release(gs);



        internal static IntPtr PyGILState_GetThisThreadState() => Delegates.PyGILState_GetThisThreadState();


        public static int Py_Main(int argc, string[] argv)
        {
            var marshaler = StrArrayMarshaler.GetInstance(null);
            var argvPtr = marshaler.MarshalManagedToNative(argv);
            try
            {
                return Delegates.Py_Main(argc, argvPtr);
            }
            finally
            {
                marshaler.CleanUpNativeData(argvPtr);
            }
        }

        internal static void PyEval_InitThreads() => Delegates.PyEval_InitThreads();


        internal static int PyEval_ThreadsInitialized() => Delegates.PyEval_ThreadsInitialized();


        internal static void PyEval_AcquireLock() => Delegates.PyEval_AcquireLock();


        internal static void PyEval_ReleaseLock() => Delegates.PyEval_ReleaseLock();


        internal static void PyEval_AcquireThread(IntPtr tstate) => Delegates.PyEval_AcquireThread(tstate);


        internal static void PyEval_ReleaseThread(IntPtr tstate) => Delegates.PyEval_ReleaseThread(tstate);


        internal static IntPtr PyEval_SaveThread() => Delegates.PyEval_SaveThread();


        internal static void PyEval_RestoreThread(IntPtr tstate) => Delegates.PyEval_RestoreThread(tstate);


        internal static BorrowedReference PyEval_GetBuiltins() => Delegates.PyEval_GetBuiltins();


        internal static BorrowedReference PyEval_GetGlobals() => Delegates.PyEval_GetGlobals();


        internal static IntPtr PyEval_GetLocals() => Delegates.PyEval_GetLocals();


        internal static IntPtr Py_GetProgramName() => Delegates.Py_GetProgramName();


        internal static void Py_SetProgramName(IntPtr name) => Delegates.Py_SetProgramName(name);


        internal static IntPtr Py_GetPythonHome() => Delegates.Py_GetPythonHome();


        internal static void Py_SetPythonHome(IntPtr home) => Delegates.Py_SetPythonHome(home);


        internal static IntPtr Py_GetPath() => Delegates.Py_GetPath();


        internal static void Py_SetPath(IntPtr home) => Delegates.Py_SetPath(home);


        internal static IntPtr Py_GetVersion() => Delegates.Py_GetVersion();


        internal static IntPtr Py_GetPlatform() => Delegates.Py_GetPlatform();


        internal static IntPtr Py_GetCopyright() => Delegates.Py_GetCopyright();


        internal static IntPtr Py_GetCompiler() => Delegates.Py_GetCompiler();


        internal static IntPtr Py_GetBuildInfo() => Delegates.Py_GetBuildInfo();

        const PyCompilerFlags Utf8String = PyCompilerFlags.IGNORE_COOKIE | PyCompilerFlags.SOURCE_IS_UTF8;

        internal static int PyRun_SimpleString(string code)
        {
            using var codePtr = new StrPtr(code, Encoding.UTF8);
            return Delegates.PyRun_SimpleStringFlags(codePtr, Utf8String);
        }

        internal static NewReference PyRun_String(string code, RunFlagType st, BorrowedReference globals, BorrowedReference locals)
        {
            using var codePtr = new StrPtr(code, Encoding.UTF8);
            return Delegates.PyRun_StringFlags(codePtr, st, globals, locals, Utf8String);
        }

        internal static IntPtr PyEval_EvalCode(IntPtr co, IntPtr globals, IntPtr locals) => Delegates.PyEval_EvalCode(co, globals, locals);

        /// <summary>
        /// Return value: New reference.
        /// This is a simplified interface to Py_CompileStringFlags() below, leaving flags set to NULL.
        /// </summary>
        internal static NewReference Py_CompileString(string str, string file, int start)
        {
            using var strPtr = new StrPtr(str, Encoding.UTF8);
            using var fileObj = new PyString(file);
            return Delegates.Py_CompileStringObject(strPtr, fileObj.Reference, start, Utf8String, -1);
        }

        internal static NewReference PyImport_ExecCodeModule(string name, BorrowedReference code)
        {
            using var namePtr = new StrPtr(name, Encoding.UTF8);
            return Delegates.PyImport_ExecCodeModule(namePtr, code);
        }

        internal static IntPtr PyCFunction_NewEx(IntPtr ml, IntPtr self, IntPtr mod) => Delegates.PyCFunction_NewEx(ml, self, mod);


        internal static IntPtr PyCFunction_Call(IntPtr func, IntPtr args, IntPtr kw) => Delegates.PyCFunction_Call(func, args, kw);


        internal static IntPtr PyMethod_New(IntPtr func, IntPtr self, IntPtr cls) => Delegates.PyMethod_New(func, self, cls);


        //====================================================================
        // Python abstract object API
        //====================================================================

        /// <summary>
        /// Return value: Borrowed reference.
        /// A macro-like method to get the type of a Python object. This is
        /// designed to be lean and mean in IL &amp; avoid managed &lt;-&gt; unmanaged
        /// transitions. Note that this does not incref the type object.
        /// </summary>
        internal static unsafe IntPtr PyObject_TYPE(IntPtr op)
        {
            var p = (void*)op;
            if ((void*)0 == p)
            {
                return IntPtr.Zero;
            }
            Debug.Assert(TypeOffset.ob_type > 0);
            IntPtr* typePtr = (IntPtr*)(op + TypeOffset.ob_type);
            return *typePtr;
        }
        internal static unsafe BorrowedReference PyObject_TYPE(BorrowedReference op)
            => new BorrowedReference(PyObject_TYPE(op.DangerousGetAddress()));

        /// <summary>
        /// Managed version of the standard Python C API PyObject_Type call.
        /// This version avoids a managed  &lt;-&gt; unmanaged transition.
        /// This one does incref the returned type object.
        /// </summary>
        internal static IntPtr PyObject_Type(IntPtr op)
        {
            IntPtr tp = PyObject_TYPE(op);
            XIncref(tp);
            return tp;
        }

        internal static NewReference PyObject_Type(BorrowedReference o)
            => Delegates.PyObject_Type(o);

        internal static string PyObject_GetTypeName(IntPtr op)
        {
            IntPtr pyType = PyObject_TYPE(op);
            IntPtr ppName = Marshal.ReadIntPtr(pyType, TypeOffset.tp_name);
            return Marshal.PtrToStringAnsi(ppName);
        }

        /// <summary>
        /// Test whether the Python object is an iterable.
        /// </summary>
        internal static bool PyObject_IsIterable(BorrowedReference ob)
            => PyObject_IsIterable(ob.DangerousGetAddress());
        /// <summary>
        /// Test whether the Python object is an iterable.
        /// </summary>
        internal static bool PyObject_IsIterable(IntPtr pointer)
        {
            var ob_type = PyObject_TYPE(pointer);
            IntPtr tp_iter = Marshal.ReadIntPtr(ob_type, TypeOffset.tp_iter);
            return tp_iter != IntPtr.Zero;
        }


        internal static int PyObject_HasAttrString(BorrowedReference pointer, string name)
        {
            using var namePtr = new StrPtr(name, Encoding.UTF8);
            return Delegates.PyObject_HasAttrString(pointer, namePtr);
        }

        internal static IntPtr PyObject_GetAttrString(IntPtr pointer, string name)
        {
            using var namePtr = new StrPtr(name, Encoding.UTF8);
            return Delegates.PyObject_GetAttrString(new BorrowedReference(pointer), namePtr)
                .DangerousMoveToPointerOrNull();
        }

        internal static NewReference PyObject_GetAttrString(BorrowedReference pointer, string name)
        {
            using var namePtr = new StrPtr(name, Encoding.UTF8);
            return Delegates.PyObject_GetAttrString(pointer, namePtr);
        }

        internal static NewReference PyObject_GetAttrString(BorrowedReference pointer, StrPtr name)
            => Delegates.PyObject_GetAttrString(pointer, name);


        internal static int PyObject_SetAttrString(IntPtr pointer, string name, IntPtr value)
        {
            using var namePtr = new StrPtr(name, Encoding.UTF8);
            return Delegates.PyObject_SetAttrString(pointer, namePtr, value);
        }
        internal static int PyObject_SetAttrString(BorrowedReference @object, string name, BorrowedReference value)
        {
            using var namePtr = new StrPtr(name, Encoding.UTF8);
            return Delegates.PyObject_SetAttrString(@object.DangerousGetAddress(), namePtr, value.DangerousGetAddress());
        }

        internal static int PyObject_HasAttr(BorrowedReference pointer, BorrowedReference name) => Delegates.PyObject_HasAttr(pointer, name);


        internal static NewReference PyObject_GetAttr(BorrowedReference pointer, IntPtr name)
            => Delegates.PyObject_GetAttr(pointer, new BorrowedReference(name));
        internal static IntPtr PyObject_GetAttr(IntPtr pointer, IntPtr name)
            => Delegates.PyObject_GetAttr(new BorrowedReference(pointer), new BorrowedReference(name))
                        .DangerousMoveToPointerOrNull();
        internal static NewReference PyObject_GetAttr(BorrowedReference pointer, BorrowedReference name) => Delegates.PyObject_GetAttr(pointer, name);


        internal static int PyObject_SetAttr(IntPtr pointer, IntPtr name, IntPtr value) => Delegates.PyObject_SetAttr(pointer, name, value);


        internal static IntPtr PyObject_GetItem(IntPtr pointer, IntPtr key) => Delegates.PyObject_GetItem(pointer, key);


        internal static int PyObject_SetItem(IntPtr pointer, IntPtr key, IntPtr value) => Delegates.PyObject_SetItem(pointer, key, value);


        internal static int PyObject_DelItem(IntPtr pointer, IntPtr key) => Delegates.PyObject_DelItem(pointer, key);


        internal static IntPtr PyObject_GetIter(IntPtr op) => Delegates.PyObject_GetIter(op);


        internal static IntPtr PyObject_Call(IntPtr pointer, IntPtr args, IntPtr kw) => Delegates.PyObject_Call(pointer, args, kw);


        internal static NewReference PyObject_CallObject(BorrowedReference callable, BorrowedReference args) => Delegates.PyObject_CallObject(callable, args);
        internal static IntPtr PyObject_CallObject(IntPtr pointer, IntPtr args)
            => Delegates.PyObject_CallObject(new BorrowedReference(pointer), new BorrowedReference(args))
                .DangerousMoveToPointerOrNull();


        internal static int PyObject_RichCompareBool(IntPtr value1, IntPtr value2, int opid) => Delegates.PyObject_RichCompareBool(value1, value2, opid);

        internal static int PyObject_Compare(IntPtr value1, IntPtr value2)
        {
            int res;
            res = PyObject_RichCompareBool(value1, value2, Py_LT);
            if (-1 == res)
                return -1;
            else if (1 == res)
                return -1;

            res = PyObject_RichCompareBool(value1, value2, Py_EQ);
            if (-1 == res)
                return -1;
            else if (1 == res)
                return 0;

            res = PyObject_RichCompareBool(value1, value2, Py_GT);
            if (-1 == res)
                return -1;
            else if (1 == res)
                return 1;

            Exceptions.SetError(Exceptions.SystemError, "Error comparing objects");
            return -1;
        }


        internal static int PyObject_IsInstance(IntPtr ob, IntPtr type) => Delegates.PyObject_IsInstance(ob, type);


        internal static int PyObject_IsSubclass(BorrowedReference ob, BorrowedReference type) => Delegates.PyObject_IsSubclass(ob, type);


        internal static int PyCallable_Check(IntPtr pointer) => Delegates.PyCallable_Check(pointer);


        internal static int PyObject_IsTrue(IntPtr pointer) => PyObject_IsTrue(new BorrowedReference(pointer));
        internal static int PyObject_IsTrue(BorrowedReference pointer) => Delegates.PyObject_IsTrue(pointer);


        internal static int PyObject_Not(IntPtr pointer) => Delegates.PyObject_Not(pointer);

        internal static nint PyObject_Size(BorrowedReference pointer) => Delegates.PyObject_Size(pointer);


        internal static nint PyObject_Hash(IntPtr op) => Delegates.PyObject_Hash(op);


        internal static IntPtr PyObject_Repr(IntPtr pointer)
        {
<<<<<<< HEAD
            AssertNoErorSet();

            return Delegates.PyObject_Repr(pointer);
        }

        internal static IntPtr PyObject_Str(IntPtr pointer) => Delegates.PyObject_Str(pointer);


        internal static IntPtr PyObject_Unicode(IntPtr pointer)
        {
            AssertNoErorSet();

            return Delegates.PyObject_Unicode(pointer);
        }

        [Conditional("DEBUG")]
        internal static void AssertNoErorSet()
        {
            if (Exceptions.ErrorOccurred())
                throw new InvalidOperationException(
                    "Can't call with exception set",
                    PythonException.FetchCurrent());
=======
            Debug.Assert(PyErr_Occurred() == IntPtr.Zero);
            return Delegates.PyObject_Repr(pointer);
        }


        internal static IntPtr PyObject_Str(IntPtr pointer)
        {
            Debug.Assert(PyErr_Occurred() == IntPtr.Zero);
            return Delegates.PyObject_Str(pointer);
>>>>>>> 21169db2
        }


        internal static IntPtr PyObject_Dir(IntPtr pointer) => Delegates.PyObject_Dir(pointer);

        internal static void _Py_NewReference(BorrowedReference ob)
        {
            if (Delegates._Py_NewReference != null)
                Delegates._Py_NewReference(ob);
        }

        //====================================================================
        // Python buffer API
        //====================================================================


        internal static int PyObject_GetBuffer(IntPtr exporter, ref Py_buffer view, int flags) => Delegates.PyObject_GetBuffer(exporter, ref view, flags);


        internal static void PyBuffer_Release(ref Py_buffer view) => Delegates.PyBuffer_Release(ref view);


        internal static IntPtr PyBuffer_SizeFromFormat(string format)
        {
            using var formatPtr = new StrPtr(format, Encoding.ASCII);
            return Delegates.PyBuffer_SizeFromFormat(formatPtr);
        }

        internal static int PyBuffer_IsContiguous(ref Py_buffer view, char order) => Delegates.PyBuffer_IsContiguous(ref view, order);


        internal static IntPtr PyBuffer_GetPointer(ref Py_buffer view, IntPtr[] indices) => Delegates.PyBuffer_GetPointer(ref view, indices);


        internal static int PyBuffer_FromContiguous(ref Py_buffer view, IntPtr buf, IntPtr len, char fort) => Delegates.PyBuffer_FromContiguous(ref view, buf, len, fort);


        internal static int PyBuffer_ToContiguous(IntPtr buf, ref Py_buffer src, IntPtr len, char order) => Delegates.PyBuffer_ToContiguous(buf, ref src, len, order);


        internal static void PyBuffer_FillContiguousStrides(int ndims, IntPtr shape, IntPtr strides, int itemsize, char order) => Delegates.PyBuffer_FillContiguousStrides(ndims, shape, strides, itemsize, order);


        internal static int PyBuffer_FillInfo(ref Py_buffer view, IntPtr exporter, IntPtr buf, IntPtr len, int _readonly, int flags) => Delegates.PyBuffer_FillInfo(ref view, exporter, buf, len, _readonly, flags);

        //====================================================================
        // Python number API
        //====================================================================


        internal static IntPtr PyNumber_Int(IntPtr ob) => Delegates.PyNumber_Int(ob);


        internal static IntPtr PyNumber_Long(IntPtr ob) => Delegates.PyNumber_Long(ob);


        internal static IntPtr PyNumber_Float(IntPtr ob) => Delegates.PyNumber_Float(ob);


        internal static bool PyNumber_Check(IntPtr ob) => Delegates.PyNumber_Check(ob);

        internal static bool PyInt_Check(BorrowedReference ob)
            => PyObject_TypeCheck(ob, new BorrowedReference(PyIntType));
        internal static bool PyInt_Check(IntPtr ob)
        {
            return PyObject_TypeCheck(ob, PyIntType);
        }

        internal static bool PyBool_Check(IntPtr ob)
        {
            return PyObject_TypeCheck(ob, PyBoolType);
        }

        internal static IntPtr PyInt_FromInt32(int value)
        {
            var v = new IntPtr(value);
            return PyInt_FromLong(v);
        }

        internal static IntPtr PyInt_FromInt64(long value)
        {
            var v = new IntPtr(value);
            return PyInt_FromLong(v);
        }


        private static IntPtr PyInt_FromLong(IntPtr value) => Delegates.PyInt_FromLong(value);


        internal static int PyInt_AsLong(IntPtr value) => Delegates.PyInt_AsLong(value);


        internal static bool PyLong_Check(IntPtr ob)
        {
            return PyObject_TYPE(ob) == PyLongType;
        }


        internal static IntPtr PyLong_FromLong(long value) => Delegates.PyLong_FromLong(value);


        internal static IntPtr PyLong_FromUnsignedLong32(uint value) => Delegates.PyLong_FromUnsignedLong32(value);


        internal static IntPtr PyLong_FromUnsignedLong64(ulong value) => Delegates.PyLong_FromUnsignedLong64(value);

        internal static IntPtr PyLong_FromUnsignedLong(object value)
        {
            if (Is32Bit || IsWindows)
                return PyLong_FromUnsignedLong32(Convert.ToUInt32(value));
            else
                return PyLong_FromUnsignedLong64(Convert.ToUInt64(value));
        }


        internal static IntPtr PyLong_FromDouble(double value) => Delegates.PyLong_FromDouble(value);


        internal static IntPtr PyLong_FromLongLong(long value) => Delegates.PyLong_FromLongLong(value);


        internal static IntPtr PyLong_FromUnsignedLongLong(ulong value) => Delegates.PyLong_FromUnsignedLongLong(value);


        internal static IntPtr PyLong_FromString(string value, IntPtr end, int radix)
        {
            using var valPtr = new StrPtr(value, Encoding.UTF8);
            return Delegates.PyLong_FromString(valPtr, end, radix);
        }



        internal static nuint PyLong_AsUnsignedSize_t(IntPtr value) => Delegates.PyLong_AsUnsignedSize_t(value);

        internal static nint PyLong_AsSignedSize_t(IntPtr value) => Delegates.PyLong_AsSignedSize_t(new BorrowedReference(value));

        internal static nint PyLong_AsSignedSize_t(BorrowedReference value) => Delegates.PyLong_AsSignedSize_t(value);

        /// <summary>
        /// This function is a rename of PyLong_AsLongLong, which has a commonly undesired
        /// behavior to convert everything (including floats) to integer type, before returning
        /// the value as <see cref="Int64"/>.
        ///
        /// <para>In most cases you need to check that value is an instance of PyLongObject
        /// before using this function using <see cref="PyLong_Check(IntPtr)"/>.</para>
        /// </summary>

        internal static long PyExplicitlyConvertToInt64(IntPtr value) => Delegates.PyExplicitlyConvertToInt64(value);

        internal static ulong PyLong_AsUnsignedLongLong(IntPtr value) => Delegates.PyLong_AsUnsignedLongLong(value);

        internal static bool PyFloat_Check(IntPtr ob)
        {
            return PyObject_TYPE(ob) == PyFloatType;
        }

        /// <summary>
        /// Return value: New reference.
        /// Create a Python integer from the pointer p. The pointer value can be retrieved from the resulting value using PyLong_AsVoidPtr().
        /// </summary>
        internal static NewReference PyLong_FromVoidPtr(IntPtr p) => Delegates.PyLong_FromVoidPtr(p);

        /// <summary>
        /// Convert a Python integer pylong to a C void pointer. If pylong cannot be converted, an OverflowError will be raised. This is only assured to produce a usable void pointer for values created with PyLong_FromVoidPtr().
        /// </summary>

        internal static IntPtr PyLong_AsVoidPtr(BorrowedReference ob) => Delegates.PyLong_AsVoidPtr(ob);


        internal static IntPtr PyFloat_FromDouble(double value) => Delegates.PyFloat_FromDouble(value);


        internal static NewReference PyFloat_FromString(BorrowedReference value) => Delegates.PyFloat_FromString(value);


        internal static double PyFloat_AsDouble(IntPtr ob) => Delegates.PyFloat_AsDouble(ob);


        internal static IntPtr PyNumber_Add(IntPtr o1, IntPtr o2) => Delegates.PyNumber_Add(o1, o2);


        internal static IntPtr PyNumber_Subtract(IntPtr o1, IntPtr o2) => Delegates.PyNumber_Subtract(o1, o2);


        internal static IntPtr PyNumber_Multiply(IntPtr o1, IntPtr o2) => Delegates.PyNumber_Multiply(o1, o2);


        internal static IntPtr PyNumber_TrueDivide(IntPtr o1, IntPtr o2) => Delegates.PyNumber_TrueDivide(o1, o2);


        internal static IntPtr PyNumber_And(IntPtr o1, IntPtr o2) => Delegates.PyNumber_And(o1, o2);


        internal static IntPtr PyNumber_Xor(IntPtr o1, IntPtr o2) => Delegates.PyNumber_Xor(o1, o2);


        internal static IntPtr PyNumber_Or(IntPtr o1, IntPtr o2) => Delegates.PyNumber_Or(o1, o2);


        internal static IntPtr PyNumber_Lshift(IntPtr o1, IntPtr o2) => Delegates.PyNumber_Lshift(o1, o2);


        internal static IntPtr PyNumber_Rshift(IntPtr o1, IntPtr o2) => Delegates.PyNumber_Rshift(o1, o2);


        internal static IntPtr PyNumber_Power(IntPtr o1, IntPtr o2) => Delegates.PyNumber_Power(o1, o2);


        internal static IntPtr PyNumber_Remainder(IntPtr o1, IntPtr o2) => Delegates.PyNumber_Remainder(o1, o2);


        internal static IntPtr PyNumber_InPlaceAdd(IntPtr o1, IntPtr o2) => Delegates.PyNumber_InPlaceAdd(o1, o2);


        internal static IntPtr PyNumber_InPlaceSubtract(IntPtr o1, IntPtr o2) => Delegates.PyNumber_InPlaceSubtract(o1, o2);


        internal static IntPtr PyNumber_InPlaceMultiply(IntPtr o1, IntPtr o2) => Delegates.PyNumber_InPlaceMultiply(o1, o2);


        internal static IntPtr PyNumber_InPlaceTrueDivide(IntPtr o1, IntPtr o2) => Delegates.PyNumber_InPlaceTrueDivide(o1, o2);


        internal static IntPtr PyNumber_InPlaceAnd(IntPtr o1, IntPtr o2) => Delegates.PyNumber_InPlaceAnd(o1, o2);


        internal static IntPtr PyNumber_InPlaceXor(IntPtr o1, IntPtr o2) => Delegates.PyNumber_InPlaceXor(o1, o2);


        internal static IntPtr PyNumber_InPlaceOr(IntPtr o1, IntPtr o2) => Delegates.PyNumber_InPlaceOr(o1, o2);


        internal static IntPtr PyNumber_InPlaceLshift(IntPtr o1, IntPtr o2) => Delegates.PyNumber_InPlaceLshift(o1, o2);


        internal static IntPtr PyNumber_InPlaceRshift(IntPtr o1, IntPtr o2) => Delegates.PyNumber_InPlaceRshift(o1, o2);


        internal static IntPtr PyNumber_InPlacePower(IntPtr o1, IntPtr o2) => Delegates.PyNumber_InPlacePower(o1, o2);


        internal static IntPtr PyNumber_InPlaceRemainder(IntPtr o1, IntPtr o2) => Delegates.PyNumber_InPlaceRemainder(o1, o2);


        internal static IntPtr PyNumber_Negative(IntPtr o1) => Delegates.PyNumber_Negative(o1);


        internal static IntPtr PyNumber_Positive(IntPtr o1) => Delegates.PyNumber_Positive(o1);


        internal static IntPtr PyNumber_Invert(IntPtr o1) => Delegates.PyNumber_Invert(o1);


        //====================================================================
        // Python sequence API
        //====================================================================


        internal static bool PySequence_Check(IntPtr pointer) => Delegates.PySequence_Check(pointer);

        internal static NewReference PySequence_GetItem(BorrowedReference pointer, nint index) => Delegates.PySequence_GetItem(pointer, index);

        internal static int PySequence_SetItem(IntPtr pointer, long index, IntPtr value)
        {
            return PySequence_SetItem(pointer, new IntPtr(index), value);
        }


        private static int PySequence_SetItem(IntPtr pointer, IntPtr index, IntPtr value) => Delegates.PySequence_SetItem(pointer, index, value);

        internal static int PySequence_DelItem(IntPtr pointer, long index)
        {
            return PySequence_DelItem(pointer, new IntPtr(index));
        }


        private static int PySequence_DelItem(IntPtr pointer, IntPtr index) => Delegates.PySequence_DelItem(pointer, index);

        internal static IntPtr PySequence_GetSlice(IntPtr pointer, long i1, long i2)
        {
            return PySequence_GetSlice(pointer, new IntPtr(i1), new IntPtr(i2));
        }


        private static IntPtr PySequence_GetSlice(IntPtr pointer, IntPtr i1, IntPtr i2) => Delegates.PySequence_GetSlice(pointer, i1, i2);

        internal static int PySequence_SetSlice(IntPtr pointer, long i1, long i2, IntPtr v)
        {
            return PySequence_SetSlice(pointer, new IntPtr(i1), new IntPtr(i2), v);
        }


        private static int PySequence_SetSlice(IntPtr pointer, IntPtr i1, IntPtr i2, IntPtr v) => Delegates.PySequence_SetSlice(pointer, i1, i2, v);

        internal static int PySequence_DelSlice(IntPtr pointer, long i1, long i2)
        {
            return PySequence_DelSlice(pointer, new IntPtr(i1), new IntPtr(i2));
        }


        private static int PySequence_DelSlice(IntPtr pointer, IntPtr i1, IntPtr i2) => Delegates.PySequence_DelSlice(pointer, i1, i2);

        [Obsolete]
        internal static nint PySequence_Size(IntPtr pointer) => PySequence_Size(new BorrowedReference(pointer));
        internal static nint PySequence_Size(BorrowedReference pointer) => Delegates.PySequence_Size(pointer);


        internal static int PySequence_Contains(IntPtr pointer, IntPtr item) => Delegates.PySequence_Contains(pointer, item);


        internal static IntPtr PySequence_Concat(IntPtr pointer, IntPtr other) => Delegates.PySequence_Concat(pointer, other);

        internal static IntPtr PySequence_Repeat(IntPtr pointer, long count)
        {
            return PySequence_Repeat(pointer, new IntPtr(count));
        }


        private static IntPtr PySequence_Repeat(IntPtr pointer, IntPtr count) => Delegates.PySequence_Repeat(pointer, count);


        internal static int PySequence_Index(IntPtr pointer, IntPtr item) => Delegates.PySequence_Index(pointer, item);

        internal static long PySequence_Count(IntPtr pointer, IntPtr value)
        {
            return (long)_PySequence_Count(pointer, value);
        }


        private static IntPtr _PySequence_Count(IntPtr pointer, IntPtr value) => Delegates._PySequence_Count(pointer, value);


        internal static IntPtr PySequence_Tuple(IntPtr pointer) => Delegates.PySequence_Tuple(pointer);


        internal static IntPtr PySequence_List(IntPtr pointer) => Delegates.PySequence_List(pointer);


        //====================================================================
        // Python string API
        //====================================================================
        internal static bool IsStringType(BorrowedReference op)
        {
            BorrowedReference t = PyObject_TYPE(op);
            return (t == new BorrowedReference(PyStringType))
                || (t == new BorrowedReference(PyUnicodeType));
        }
        internal static bool IsStringType(IntPtr op)
        {
            IntPtr t = PyObject_TYPE(op);
            return (t == PyStringType) || (t == PyUnicodeType);
        }

        internal static bool PyString_Check(IntPtr ob)
        {
            return PyObject_TYPE(ob) == PyStringType;
        }

        internal static IntPtr PyString_FromString(string value)
        {
            fixed(char* ptr = value)
                return PyUnicode_FromKindAndData(2, (IntPtr)ptr, value.Length);
        }


        internal static IntPtr EmptyPyBytes()
        {
            byte* bytes = stackalloc byte[1];
            bytes[0] = 0;
            return Delegates.PyBytes_FromString((IntPtr)bytes);
        }

        internal static IntPtr PyBytes_AsString(IntPtr ob) => PyBytes_AsString(new BorrowedReference(ob));
        internal static IntPtr PyBytes_AsString(BorrowedReference ob)
        {
            Debug.Assert(ob != null);
            return Delegates.PyBytes_AsString(ob);
        }

        internal static long PyBytes_Size(IntPtr op)
        {
            return (long)_PyBytes_Size(op);
        }


        private static IntPtr _PyBytes_Size(IntPtr op) => Delegates._PyBytes_Size(op);


        internal static IntPtr PyUnicode_FromStringAndSize(IntPtr value, long size)
        {
            return PyUnicode_FromStringAndSize(value, new IntPtr(size));
        }


        private static IntPtr PyUnicode_FromStringAndSize(IntPtr value, IntPtr size) => Delegates.PyUnicode_FromStringAndSize(value, size);


        internal static IntPtr PyUnicode_AsUTF8(IntPtr unicode) => Delegates.PyUnicode_AsUTF8(unicode);

        internal static bool PyUnicode_Check(IntPtr ob)
        {
            return PyObject_TYPE(ob) == PyUnicodeType;
        }


        internal static IntPtr PyUnicode_FromObject(IntPtr ob) => Delegates.PyUnicode_FromObject(ob);


        internal static IntPtr PyUnicode_FromEncodedObject(IntPtr ob, IntPtr enc, IntPtr err) => Delegates.PyUnicode_FromEncodedObject(ob, enc, err);

        internal static IntPtr PyUnicode_FromKindAndData(int kind, IntPtr s, long size)
        {
            return PyUnicode_FromKindAndData(kind, s, new IntPtr(size));
        }


        private static IntPtr PyUnicode_FromKindAndData(int kind, IntPtr s, IntPtr size)
            => Delegates.PyUnicode_FromKindAndData(kind, s, size);

        internal static IntPtr PyUnicode_FromUnicode(string s, long size)
        {
            fixed(char* ptr = s)
                return PyUnicode_FromKindAndData(2, (IntPtr)ptr, size);
        }


        internal static int PyUnicode_GetMax() => Delegates.PyUnicode_GetMax();

        internal static long PyUnicode_GetSize(IntPtr ob)
        {
            return (long)_PyUnicode_GetSize(ob);
        }


        private static IntPtr _PyUnicode_GetSize(IntPtr ob) => Delegates._PyUnicode_GetSize(ob);


        internal static IntPtr PyUnicode_AsUnicode(IntPtr ob) => Delegates.PyUnicode_AsUnicode(ob);
        internal static NewReference PyUnicode_AsUTF16String(BorrowedReference ob) => Delegates.PyUnicode_AsUTF16String(ob);



        internal static IntPtr PyUnicode_FromOrdinal(int c) => Delegates.PyUnicode_FromOrdinal(c);

        internal static IntPtr PyUnicode_FromString(string s)
        {
            return PyUnicode_FromUnicode(s, s.Length);
        }


        internal static IntPtr PyUnicode_InternFromString(string s)
        {
            using var ptr = new StrPtr(s, Encoding.UTF8);
            return Delegates.PyUnicode_InternFromString(ptr);
        }

        internal static int PyUnicode_Compare(IntPtr left, IntPtr right) => Delegates.PyUnicode_Compare(left, right);

        internal static string GetManagedString(in BorrowedReference borrowedReference)
            => GetManagedString(borrowedReference.DangerousGetAddress());
        /// <summary>
        /// Function to access the internal PyUnicode/PyString object and
        /// convert it to a managed string with the correct encoding.
        /// </summary>
        /// <remarks>
        /// We can't easily do this through through the CustomMarshaler's on
        /// the returns because will have access to the IntPtr but not size.
        /// <para />
        /// For PyUnicodeType, we can't convert with Marshal.PtrToStringUni
        /// since it only works for UCS2.
        /// </remarks>
        /// <param name="op">PyStringType or PyUnicodeType object to convert</param>
        /// <returns>Managed String</returns>
        internal static string GetManagedString(IntPtr op)
        {
            IntPtr type = PyObject_TYPE(op);

            if (type == PyUnicodeType)
            {
                using var p = PyUnicode_AsUTF16String(new BorrowedReference(op));
                int length = (int)PyUnicode_GetSize(op);
                char* codePoints = (char*)PyBytes_AsString(p.DangerousGetAddress());
                return new string(codePoints,
                                  startIndex: 1, // skip BOM
                                  length: length);
            }

            return null;
        }


        //====================================================================
        // Python dictionary API
        //====================================================================

        internal static bool PyDict_Check(IntPtr ob)
        {
            return PyObject_TYPE(ob) == PyDictType;
        }


        internal static IntPtr PyDict_New() => Delegates.PyDict_New();


        internal static int PyDict_Next(IntPtr p, out IntPtr ppos, out IntPtr pkey, out IntPtr pvalue) => Delegates.PyDict_Next(p, out ppos, out pkey, out pvalue);


        internal static IntPtr PyDictProxy_New(IntPtr dict) => Delegates.PyDictProxy_New(dict);

        /// <summary>
        /// Return value: Borrowed reference.
        /// Return NULL if the key is not present, but without setting an exception.
        /// </summary>
        internal static IntPtr PyDict_GetItem(IntPtr pointer, IntPtr key)
            => Delegates.PyDict_GetItem(new BorrowedReference(pointer), new BorrowedReference(key))
                .DangerousGetAddressOrNull();
        /// <summary>
        /// Return NULL if the key is not present, but without setting an exception.
        /// </summary>
        internal static BorrowedReference PyDict_GetItem(BorrowedReference pointer, BorrowedReference key) => Delegates.PyDict_GetItem(pointer, key);

        internal static BorrowedReference PyDict_GetItemString(BorrowedReference pointer, string key)
        {
            using var keyStr = new StrPtr(key, Encoding.UTF8);
            return Delegates.PyDict_GetItemString(pointer, keyStr);
        }

        internal static BorrowedReference PyDict_GetItemWithError(BorrowedReference pointer, BorrowedReference key) => Delegates.PyDict_GetItemWithError(pointer, key);

        /// <summary>
        /// Return 0 on success or -1 on failure.
        /// </summary>
        [Obsolete]
        internal static int PyDict_SetItem(IntPtr dict, IntPtr key, IntPtr value) => Delegates.PyDict_SetItem(new BorrowedReference(dict), new BorrowedReference(key), new BorrowedReference(value));
        /// <summary>
        /// Return 0 on success or -1 on failure.
        /// </summary>
        internal static int PyDict_SetItem(BorrowedReference dict, IntPtr key, BorrowedReference value) => Delegates.PyDict_SetItem(dict, new BorrowedReference(key), value);
        /// <summary>
        /// Return 0 on success or -1 on failure.
        /// </summary>
        internal static int PyDict_SetItem(BorrowedReference dict, BorrowedReference key, BorrowedReference value) => Delegates.PyDict_SetItem(dict, key, value);

        /// <summary>
        ///  Return 0 on success or -1 on failure.
        /// </summary>
        internal static int PyDict_SetItemString(IntPtr dict, string key, IntPtr value)
            => PyDict_SetItemString(new BorrowedReference(dict), key, new BorrowedReference(value));

        /// <summary>
        ///  Return 0 on success or -1 on failure.
        /// </summary>
        internal static int PyDict_SetItemString(BorrowedReference dict, string key, BorrowedReference value)
        {
            using var keyPtr = new StrPtr(key, Encoding.UTF8);
            return Delegates.PyDict_SetItemString(dict, keyPtr, value);
        }

        internal static int PyDict_DelItem(BorrowedReference pointer, BorrowedReference key) => Delegates.PyDict_DelItem(pointer, key);


        internal static int PyDict_DelItemString(BorrowedReference pointer, string key)
        {
            using var keyPtr = new StrPtr(key, Encoding.UTF8);
            return Delegates.PyDict_DelItemString(pointer, keyPtr);
        }

        internal static int PyMapping_HasKey(IntPtr pointer, IntPtr key) => Delegates.PyMapping_HasKey(pointer, key);


        [Obsolete]
        internal static IntPtr PyDict_Keys(IntPtr pointer)
            => Delegates.PyDict_Keys(new BorrowedReference(pointer))
                        .DangerousMoveToPointerOrNull();
        internal static NewReference PyDict_Keys(BorrowedReference pointer) => Delegates.PyDict_Keys(pointer);


        internal static IntPtr PyDict_Values(IntPtr pointer) => Delegates.PyDict_Values(pointer);


        internal static NewReference PyDict_Items(BorrowedReference pointer) => Delegates.PyDict_Items(pointer);


        internal static IntPtr PyDict_Copy(IntPtr pointer) => Delegates.PyDict_Copy(pointer);


        internal static int PyDict_Update(BorrowedReference pointer, BorrowedReference other) => Delegates.PyDict_Update(pointer, other);


        internal static void PyDict_Clear(IntPtr pointer) => Delegates.PyDict_Clear(pointer);

        internal static long PyDict_Size(IntPtr pointer)
        {
            return (long)_PyDict_Size(pointer);
        }


        internal static IntPtr _PyDict_Size(IntPtr pointer) => Delegates._PyDict_Size(pointer);


        internal static NewReference PySet_New(BorrowedReference iterable) => Delegates.PySet_New(iterable);


        internal static int PySet_Add(BorrowedReference set, BorrowedReference key) => Delegates.PySet_Add(set, key);

        /// <summary>
        /// Return 1 if found, 0 if not found, and -1 if an error is encountered.
        /// </summary>

        internal static int PySet_Contains(BorrowedReference anyset, BorrowedReference key) => Delegates.PySet_Contains(anyset, key);

        //====================================================================
        // Python list API
        //====================================================================

        internal static bool PyList_Check(IntPtr ob)
        {
            return PyObject_TYPE(ob) == PyListType;
        }

        internal static IntPtr PyList_New(long size)
        {
            return PyList_New(new IntPtr(size));
        }


        private static IntPtr PyList_New(IntPtr size) => Delegates.PyList_New(size);


        internal static IntPtr PyList_AsTuple(IntPtr pointer) => Delegates.PyList_AsTuple(pointer);

        internal static BorrowedReference PyList_GetItem(BorrowedReference pointer, long index)
        {
            return PyList_GetItem(pointer, new IntPtr(index));
        }


        private static BorrowedReference PyList_GetItem(BorrowedReference pointer, IntPtr index) => Delegates.PyList_GetItem(pointer, index);

        internal static int PyList_SetItem(IntPtr pointer, long index, IntPtr value)
        {
            return PyList_SetItem(pointer, new IntPtr(index), value);
        }


        private static int PyList_SetItem(IntPtr pointer, IntPtr index, IntPtr value) => Delegates.PyList_SetItem(pointer, index, value);

        internal static int PyList_Insert(BorrowedReference pointer, long index, IntPtr value)
        {
            return PyList_Insert(pointer, new IntPtr(index), value);
        }


        private static int PyList_Insert(BorrowedReference pointer, IntPtr index, IntPtr value) => Delegates.PyList_Insert(pointer, index, value);


        internal static int PyList_Append(BorrowedReference pointer, IntPtr value) => Delegates.PyList_Append(pointer, value);


        internal static int PyList_Reverse(BorrowedReference pointer) => Delegates.PyList_Reverse(pointer);


        internal static int PyList_Sort(BorrowedReference pointer) => Delegates.PyList_Sort(pointer);

        internal static IntPtr PyList_GetSlice(IntPtr pointer, long start, long end)
        {
            return PyList_GetSlice(pointer, new IntPtr(start), new IntPtr(end));
        }


        private static IntPtr PyList_GetSlice(IntPtr pointer, IntPtr start, IntPtr end) => Delegates.PyList_GetSlice(pointer, start, end);

        internal static int PyList_SetSlice(IntPtr pointer, long start, long end, IntPtr value)
        {
            return PyList_SetSlice(pointer, new IntPtr(start), new IntPtr(end), value);
        }


        private static int PyList_SetSlice(IntPtr pointer, IntPtr start, IntPtr end, IntPtr value) => Delegates.PyList_SetSlice(pointer, start, end, value);


        internal static nint PyList_Size(BorrowedReference pointer) => Delegates.PyList_Size(pointer);

        //====================================================================
        // Python tuple API
        //====================================================================

        internal static bool PyTuple_Check(BorrowedReference ob)
        {
            return PyObject_TYPE(ob) == new BorrowedReference(PyTupleType);
        }
        internal static bool PyTuple_Check(IntPtr ob)
        {
            return PyObject_TYPE(ob) == PyTupleType;
        }

        internal static IntPtr PyTuple_New(long size)
        {
            return PyTuple_New(new IntPtr(size));
        }


        private static IntPtr PyTuple_New(IntPtr size) => Delegates.PyTuple_New(size);

        internal static BorrowedReference PyTuple_GetItem(BorrowedReference pointer, long index)
            => PyTuple_GetItem(pointer, new IntPtr(index));
        internal static IntPtr PyTuple_GetItem(IntPtr pointer, long index)
        {
            return PyTuple_GetItem(new BorrowedReference(pointer), new IntPtr(index))
                .DangerousGetAddressOrNull();
        }


        private static BorrowedReference PyTuple_GetItem(BorrowedReference pointer, IntPtr index) => Delegates.PyTuple_GetItem(pointer, index);

        internal static int PyTuple_SetItem(IntPtr pointer, long index, IntPtr value)
        {
            return PyTuple_SetItem(pointer, new IntPtr(index), value);
        }


        private static int PyTuple_SetItem(IntPtr pointer, IntPtr index, IntPtr value) => Delegates.PyTuple_SetItem(pointer, index, value);

        internal static IntPtr PyTuple_GetSlice(IntPtr pointer, long start, long end)
        {
            return PyTuple_GetSlice(pointer, new IntPtr(start), new IntPtr(end));
        }


        private static IntPtr PyTuple_GetSlice(IntPtr pointer, IntPtr start, IntPtr end) => Delegates.PyTuple_GetSlice(pointer, start, end);


        internal static nint PyTuple_Size(IntPtr pointer) => PyTuple_Size(new BorrowedReference(pointer));
        internal static nint PyTuple_Size(BorrowedReference pointer) => Delegates.PyTuple_Size(pointer);


        //====================================================================
        // Python iterator API
        //====================================================================
        internal static bool PyIter_Check(BorrowedReference ob) => PyIter_Check(ob.DangerousGetAddress());

        internal static bool PyIter_Check(IntPtr pointer)
        {
            var ob_type = PyObject_TYPE(pointer);
            IntPtr tp_iternext = Marshal.ReadIntPtr(ob_type, TypeOffset.tp_iternext);
            return tp_iternext != IntPtr.Zero && tp_iternext != _PyObject_NextNotImplemented;
        }


        internal static IntPtr PyIter_Next(IntPtr pointer)
            => Delegates.PyIter_Next(new BorrowedReference(pointer)).DangerousMoveToPointerOrNull();
        internal static NewReference PyIter_Next(BorrowedReference pointer) => Delegates.PyIter_Next(pointer);


        //====================================================================
        // Python module API
        //====================================================================


        internal static NewReference PyModule_New(string name)
        {
            using var namePtr = new StrPtr(name, Encoding.UTF8);
            return Delegates.PyModule_New(namePtr);
        }

        internal static string PyModule_GetName(IntPtr module)
            => Delegates.PyModule_GetName(module).ToString(Encoding.UTF8);

        internal static BorrowedReference PyModule_GetDict(BorrowedReference module) => Delegates.PyModule_GetDict(module);


        internal static string PyModule_GetFilename(IntPtr module)
            => Delegates.PyModule_GetFilename(module).ToString(Encoding.UTF8);

        internal static IntPtr PyModule_Create2(IntPtr module, int apiver) => Delegates.PyModule_Create2(module, apiver);


        internal static IntPtr PyImport_Import(IntPtr name) => Delegates.PyImport_Import(name);

        /// <summary>
        /// Return value: New reference.
        /// </summary>

        internal static NewReference PyImport_ImportModule(string name)
        {
            using var namePtr = new StrPtr(name, Encoding.UTF8);
            return Delegates.PyImport_ImportModule(namePtr);
        }

        internal static NewReference PyImport_ReloadModule(BorrowedReference module) => Delegates.PyImport_ReloadModule(module);


        internal static BorrowedReference PyImport_AddModule(string name)
        {
            using var namePtr = new StrPtr(name, Encoding.UTF8);
            return Delegates.PyImport_AddModule(namePtr);
        }

        internal static BorrowedReference PyImport_GetModuleDict() => Delegates.PyImport_GetModuleDict();


        internal static void PySys_SetArgvEx(int argc, string[] argv, int updatepath)
        {
            var marshaler = StrArrayMarshaler.GetInstance(null);
            var argvPtr = marshaler.MarshalManagedToNative(argv);
            try
            {
                Delegates.PySys_SetArgvEx(argc, argvPtr, updatepath);
            }
            finally
            {
                marshaler.CleanUpNativeData(argvPtr);
            }
        }

        /// <summary>
        /// Return value: Borrowed reference.
        /// Return the object name from the sys module or NULL if it does not exist, without setting an exception.
        /// </summary>

        internal static BorrowedReference PySys_GetObject(string name)
        {
            using var namePtr = new StrPtr(name, Encoding.UTF8);
            return Delegates.PySys_GetObject(namePtr);
        }

        internal static int PySys_SetObject(string name, BorrowedReference ob)
        {
            using var namePtr = new StrPtr(name, Encoding.UTF8);
            return Delegates.PySys_SetObject(namePtr, ob);
        }


        //====================================================================
        // Python type object API
        //====================================================================
        internal static bool PyType_Check(IntPtr ob)
        {
            return PyObject_TypeCheck(ob, PyTypeType);
        }


        internal static void PyType_Modified(BorrowedReference type) => Delegates.PyType_Modified(type);
        internal static bool PyType_IsSubtype(BorrowedReference t1, IntPtr ofType)
            => PyType_IsSubtype(t1, new BorrowedReference(ofType));
        internal static bool PyType_IsSubtype(BorrowedReference t1, BorrowedReference t2) => Delegates.PyType_IsSubtype(t1, t2);

        internal static bool PyObject_TypeCheck(IntPtr ob, IntPtr tp)
            => PyObject_TypeCheck(new BorrowedReference(ob), new BorrowedReference(tp));
        internal static bool PyObject_TypeCheck(BorrowedReference ob, BorrowedReference tp)
        {
            BorrowedReference t = PyObject_TYPE(ob);
            return (t == tp) || PyType_IsSubtype(t, tp);
        }

        internal static bool PyType_IsSameAsOrSubtype(BorrowedReference type, IntPtr ofType)
            => PyType_IsSameAsOrSubtype(type, new BorrowedReference(ofType));
        internal static bool PyType_IsSameAsOrSubtype(BorrowedReference type, BorrowedReference ofType)
        {
            return (type == ofType) || PyType_IsSubtype(type, ofType);
        }


        internal static IntPtr PyType_GenericNew(IntPtr type, IntPtr args, IntPtr kw) => Delegates.PyType_GenericNew(type, args, kw);

        internal static IntPtr PyType_GenericAlloc(IntPtr type, nint n) => PyType_GenericAlloc(new BorrowedReference(type), n).DangerousMoveToPointer();
        internal static NewReference PyType_GenericAlloc(BorrowedReference type, nint n) => Delegates.PyType_GenericAlloc(type, n);

        internal static IntPtr PyType_GetSlot(BorrowedReference type, TypeSlotID slot) => Delegates.PyType_GetSlot(type, slot);
        internal static NewReference PyType_FromSpecWithBases(in NativeTypeSpec spec, BorrowedReference bases) => Delegates.PyType_FromSpecWithBases(in spec, bases);

        /// <summary>
        /// Finalize a type object. This should be called on all type objects to finish their initialization. This function is responsible for adding inherited slots from a type’s base class. Return 0 on success, or return -1 and sets an exception on error.
        /// </summary>

        internal static int PyType_Ready(IntPtr type) => Delegates.PyType_Ready(type);


        internal static IntPtr _PyType_Lookup(IntPtr type, IntPtr name) => Delegates._PyType_Lookup(type, name);


        internal static IntPtr PyObject_GenericGetAttr(IntPtr obj, IntPtr name) => Delegates.PyObject_GenericGetAttr(obj, name);


        internal static int PyObject_GenericSetAttr(IntPtr obj, IntPtr name, IntPtr value) => Delegates.PyObject_GenericSetAttr(obj, name, value);

        internal static NewReference PyObject_GenericGetDict(BorrowedReference o) => PyObject_GenericGetDict(o, IntPtr.Zero);
        internal static NewReference PyObject_GenericGetDict(BorrowedReference o, IntPtr context) => Delegates.PyObject_GenericGetDict(o, context);

        internal static void PyObject_GC_Del(IntPtr tp) => Delegates.PyObject_GC_Del(tp);


        internal static void PyObject_GC_Track(IntPtr tp) => Delegates.PyObject_GC_Track(tp);


        internal static void PyObject_GC_UnTrack(IntPtr tp) => Delegates.PyObject_GC_UnTrack(tp);


        internal static void _PyObject_Dump(IntPtr ob) => Delegates._PyObject_Dump(ob);

        //====================================================================
        // Python memory API
        //====================================================================

        internal static IntPtr PyMem_Malloc(long size)
        {
            return PyMem_Malloc(new IntPtr(size));
        }


        private static IntPtr PyMem_Malloc(IntPtr size) => Delegates.PyMem_Malloc(size);

        internal static IntPtr PyMem_Realloc(IntPtr ptr, long size)
        {
            return PyMem_Realloc(ptr, new IntPtr(size));
        }


        private static IntPtr PyMem_Realloc(IntPtr ptr, IntPtr size) => Delegates.PyMem_Realloc(ptr, size);


        internal static void PyMem_Free(IntPtr ptr) => Delegates.PyMem_Free(ptr);


        //====================================================================
        // Python exception API
        //====================================================================


        internal static void PyErr_SetString(IntPtr ob, string message)
        {
            using var msgPtr = new StrPtr(message, Encoding.UTF8);
            Delegates.PyErr_SetString(ob, msgPtr);
        }

        internal static void PyErr_SetObject(BorrowedReference type, BorrowedReference exceptionObject) => Delegates.PyErr_SetObject(type, exceptionObject);


        internal static IntPtr PyErr_SetFromErrno(IntPtr ob) => Delegates.PyErr_SetFromErrno(ob);


        internal static void PyErr_SetNone(IntPtr ob) => Delegates.PyErr_SetNone(ob);


        internal static int PyErr_ExceptionMatches(IntPtr exception) => Delegates.PyErr_ExceptionMatches(exception);


        internal static int PyErr_GivenExceptionMatches(BorrowedReference ob, BorrowedReference val) => Delegates.PyErr_GivenExceptionMatches(ob, val);


        internal static void PyErr_NormalizeException(ref NewReference type, ref NewReference val, ref NewReference tb) => Delegates.PyErr_NormalizeException(ref type, ref val, ref tb);


        internal static BorrowedReference PyErr_Occurred() => Delegates.PyErr_Occurred();


        internal static void PyErr_Fetch(out NewReference type, out NewReference val, out NewReference tb) => Delegates.PyErr_Fetch(out type, out val, out tb);


        internal static void PyErr_Restore(StolenReference type, StolenReference val, StolenReference tb) => Delegates.PyErr_Restore(type, val, tb);


        internal static void PyErr_Clear() => Delegates.PyErr_Clear();


        internal static void PyErr_Print() => Delegates.PyErr_Print();


        internal static NewReference PyException_GetCause(BorrowedReference ex)
            => Delegates.PyException_GetCause(ex);
        internal static NewReference PyException_GetTraceback(BorrowedReference ex)
            => Delegates.PyException_GetTraceback(ex);

        /// <summary>
        /// Set the cause associated with the exception to cause. Use NULL to clear it. There is no type check to make sure that cause is either an exception instance or None. This steals a reference to cause.
        /// </summary>
        internal static void PyException_SetCause(BorrowedReference ex, StolenReference cause)
            => Delegates.PyException_SetCause(ex, cause);
        internal static int PyException_SetTraceback(BorrowedReference ex, BorrowedReference tb)
            => Delegates.PyException_SetTraceback(ex, tb);

        //====================================================================
        // Cell API
        //====================================================================


        internal static NewReference PyCell_Get(BorrowedReference cell) => Delegates.PyCell_Get(cell);


        internal static int PyCell_Set(BorrowedReference cell, IntPtr value) => Delegates.PyCell_Set(cell, value);

        //====================================================================
        // Python GC API
        //====================================================================

        internal const int _PyGC_REFS_SHIFT = 1;
        internal const long _PyGC_REFS_UNTRACKED = -2;
        internal const long _PyGC_REFS_REACHABLE = -3;
        internal const long _PyGC_REFS_TENTATIVELY_UNREACHABLE = -4;



        internal static IntPtr PyGC_Collect() => Delegates.PyGC_Collect();

        internal static IntPtr _Py_AS_GC(BorrowedReference ob)
        {
            // XXX: PyGC_Head has a force alignment depend on platform.
            // See PyGC_Head in objimpl.h for more details.
            return ob.DangerousGetAddress() - (Is32Bit ?  16 : 24);
        }

        internal static IntPtr _Py_FROM_GC(IntPtr gc)
        {
            return Is32Bit ? gc + 16 : gc + 24;
        }

        internal static IntPtr _PyGCHead_REFS(IntPtr gc)
        {
            unsafe
            {
                var pGC = (PyGC_Head*)gc;
                var refs = pGC->gc.gc_refs;
                if (Is32Bit)
                {
                    return new IntPtr(refs.ToInt32() >> _PyGC_REFS_SHIFT);
                }
                return new IntPtr(refs.ToInt64() >> _PyGC_REFS_SHIFT);
            }
        }

        internal static IntPtr _PyGC_REFS(BorrowedReference ob)
        {
            return _PyGCHead_REFS(_Py_AS_GC(ob));
        }

        internal static bool _PyObject_GC_IS_TRACKED(BorrowedReference ob)
            => (long)_PyGC_REFS(ob) != _PyGC_REFS_UNTRACKED;

        internal static void Py_CLEAR(ref IntPtr ob)
        {
            XDecref(ob);
            ob = IntPtr.Zero;
        }

        //====================================================================
        // Python Capsules API
        //====================================================================


        internal static NewReference PyCapsule_New(IntPtr pointer, IntPtr name, IntPtr destructor)
            => Delegates.PyCapsule_New(pointer, name, destructor);

        internal static IntPtr PyCapsule_GetPointer(BorrowedReference capsule, IntPtr name)
        {
            return Delegates.PyCapsule_GetPointer(capsule, name);
        }

        internal static int PyCapsule_SetPointer(BorrowedReference capsule, IntPtr pointer) => Delegates.PyCapsule_SetPointer(capsule, pointer);

        //====================================================================
        // Miscellaneous
        //====================================================================


        internal static IntPtr PyMethod_Self(IntPtr ob) => Delegates.PyMethod_Self(ob);


        internal static IntPtr PyMethod_Function(IntPtr ob) => Delegates.PyMethod_Function(ob);


        internal static int Py_AddPendingCall(IntPtr func, IntPtr arg) => Delegates.Py_AddPendingCall(func, arg);


        internal static int PyThreadState_SetAsyncExcLLP64(uint id, IntPtr exc) => Delegates.PyThreadState_SetAsyncExcLLP64(id, exc);

        internal static int PyThreadState_SetAsyncExcLP64(ulong id, IntPtr exc) => Delegates.PyThreadState_SetAsyncExcLP64(id, exc);


        internal static int Py_MakePendingCalls() => Delegates.Py_MakePendingCalls();

        internal static void SetNoSiteFlag()
        {
            var loader = LibraryLoader.Instance;
            IntPtr dllLocal = IntPtr.Zero;
            if (_PythonDll != "__Internal")
            {
                dllLocal = loader.Load(_PythonDll);
                if (dllLocal == IntPtr.Zero)
                {
                    throw new Exception($"Cannot load {_PythonDll}");
                }
            }
            try
            {
                Py_NoSiteFlag = loader.GetFunction(dllLocal, "Py_NoSiteFlag");
                Marshal.WriteInt32(Py_NoSiteFlag, 1);
            }
            finally
            {
                if (dllLocal != IntPtr.Zero)
                {
                    loader.Free(dllLocal);
                }
            }
        }

        /// <summary>
        /// Return value: New reference.
        /// </summary>
        internal static IntPtr GetBuiltins()
        {
            return PyImport_Import(PyIdentifier.builtins);
        }

        internal static class Delegates
        {
            static readonly ILibraryLoader libraryLoader = LibraryLoader.Instance;

            static Delegates()
            {
                PyDictProxy_New = (delegate* unmanaged[Cdecl]<IntPtr, IntPtr>)GetFunctionByName(nameof(PyDictProxy_New), GetUnmanagedDll(_PythonDll));
                Py_IncRef = (delegate* unmanaged[Cdecl]<IntPtr, void>)GetFunctionByName(nameof(Py_IncRef), GetUnmanagedDll(_PythonDll));
                Py_DecRef = (delegate* unmanaged[Cdecl]<IntPtr, void>)GetFunctionByName(nameof(Py_DecRef), GetUnmanagedDll(_PythonDll));
                Py_Initialize = (delegate* unmanaged[Cdecl]<void>)GetFunctionByName(nameof(Py_Initialize), GetUnmanagedDll(_PythonDll));
                Py_InitializeEx = (delegate* unmanaged[Cdecl]<int, void>)GetFunctionByName(nameof(Py_InitializeEx), GetUnmanagedDll(_PythonDll));
                Py_IsInitialized = (delegate* unmanaged[Cdecl]<int>)GetFunctionByName(nameof(Py_IsInitialized), GetUnmanagedDll(_PythonDll));
                Py_Finalize = (delegate* unmanaged[Cdecl]<void>)GetFunctionByName(nameof(Py_Finalize), GetUnmanagedDll(_PythonDll));
                Py_NewInterpreter = (delegate* unmanaged[Cdecl]<IntPtr>)GetFunctionByName(nameof(Py_NewInterpreter), GetUnmanagedDll(_PythonDll));
                Py_EndInterpreter = (delegate* unmanaged[Cdecl]<IntPtr, void>)GetFunctionByName(nameof(Py_EndInterpreter), GetUnmanagedDll(_PythonDll));
                PyThreadState_New = (delegate* unmanaged[Cdecl]<IntPtr, IntPtr>)GetFunctionByName(nameof(PyThreadState_New), GetUnmanagedDll(_PythonDll));
                PyThreadState_Get = (delegate* unmanaged[Cdecl]<IntPtr>)GetFunctionByName(nameof(PyThreadState_Get), GetUnmanagedDll(_PythonDll));
                _PyThreadState_UncheckedGet = (delegate* unmanaged[Cdecl]<IntPtr>)GetFunctionByName(nameof(_PyThreadState_UncheckedGet), GetUnmanagedDll(_PythonDll));
                PyThread_get_key_value = (delegate* unmanaged[Cdecl]<IntPtr, IntPtr>)GetFunctionByName(nameof(PyThread_get_key_value), GetUnmanagedDll(_PythonDll));
                PyThread_get_thread_ident = (delegate* unmanaged[Cdecl]<int>)GetFunctionByName(nameof(PyThread_get_thread_ident), GetUnmanagedDll(_PythonDll));
                PyThread_set_key_value = (delegate* unmanaged[Cdecl]<IntPtr, IntPtr, int>)GetFunctionByName(nameof(PyThread_set_key_value), GetUnmanagedDll(_PythonDll));
                PyThreadState_Swap = (delegate* unmanaged[Cdecl]<IntPtr, IntPtr>)GetFunctionByName(nameof(PyThreadState_Swap), GetUnmanagedDll(_PythonDll));
                PyGILState_Ensure = (delegate* unmanaged[Cdecl]<IntPtr>)GetFunctionByName(nameof(PyGILState_Ensure), GetUnmanagedDll(_PythonDll));
                PyGILState_Release = (delegate* unmanaged[Cdecl]<IntPtr, void>)GetFunctionByName(nameof(PyGILState_Release), GetUnmanagedDll(_PythonDll));
                PyGILState_GetThisThreadState = (delegate* unmanaged[Cdecl]<IntPtr>)GetFunctionByName(nameof(PyGILState_GetThisThreadState), GetUnmanagedDll(_PythonDll));
                Py_Main = (delegate* unmanaged[Cdecl]<int, IntPtr, int>)GetFunctionByName(nameof(Py_Main), GetUnmanagedDll(_PythonDll));
                PyEval_InitThreads = (delegate* unmanaged[Cdecl]<void>)GetFunctionByName(nameof(PyEval_InitThreads), GetUnmanagedDll(_PythonDll));
                PyEval_ThreadsInitialized = (delegate* unmanaged[Cdecl]<int>)GetFunctionByName(nameof(PyEval_ThreadsInitialized), GetUnmanagedDll(_PythonDll));
                PyEval_AcquireLock = (delegate* unmanaged[Cdecl]<void>)GetFunctionByName(nameof(PyEval_AcquireLock), GetUnmanagedDll(_PythonDll));
                PyEval_ReleaseLock = (delegate* unmanaged[Cdecl]<void>)GetFunctionByName(nameof(PyEval_ReleaseLock), GetUnmanagedDll(_PythonDll));
                PyEval_AcquireThread = (delegate* unmanaged[Cdecl]<IntPtr, void>)GetFunctionByName(nameof(PyEval_AcquireThread), GetUnmanagedDll(_PythonDll));
                PyEval_ReleaseThread = (delegate* unmanaged[Cdecl]<IntPtr, void>)GetFunctionByName(nameof(PyEval_ReleaseThread), GetUnmanagedDll(_PythonDll));
                PyEval_SaveThread = (delegate* unmanaged[Cdecl]<IntPtr>)GetFunctionByName(nameof(PyEval_SaveThread), GetUnmanagedDll(_PythonDll));
                PyEval_RestoreThread = (delegate* unmanaged[Cdecl]<IntPtr, void>)GetFunctionByName(nameof(PyEval_RestoreThread), GetUnmanagedDll(_PythonDll));
                PyEval_GetBuiltins = (delegate* unmanaged[Cdecl]<BorrowedReference>)GetFunctionByName(nameof(PyEval_GetBuiltins), GetUnmanagedDll(_PythonDll));
                PyEval_GetGlobals = (delegate* unmanaged[Cdecl]<BorrowedReference>)GetFunctionByName(nameof(PyEval_GetGlobals), GetUnmanagedDll(_PythonDll));
                PyEval_GetLocals = (delegate* unmanaged[Cdecl]<IntPtr>)GetFunctionByName(nameof(PyEval_GetLocals), GetUnmanagedDll(_PythonDll));
                Py_GetProgramName = (delegate* unmanaged[Cdecl]<IntPtr>)GetFunctionByName(nameof(Py_GetProgramName), GetUnmanagedDll(_PythonDll));
                Py_SetProgramName = (delegate* unmanaged[Cdecl]<IntPtr, void>)GetFunctionByName(nameof(Py_SetProgramName), GetUnmanagedDll(_PythonDll));
                Py_GetPythonHome = (delegate* unmanaged[Cdecl]<IntPtr>)GetFunctionByName(nameof(Py_GetPythonHome), GetUnmanagedDll(_PythonDll));
                Py_SetPythonHome = (delegate* unmanaged[Cdecl]<IntPtr, void>)GetFunctionByName(nameof(Py_SetPythonHome), GetUnmanagedDll(_PythonDll));
                Py_GetPath = (delegate* unmanaged[Cdecl]<IntPtr>)GetFunctionByName(nameof(Py_GetPath), GetUnmanagedDll(_PythonDll));
                Py_SetPath = (delegate* unmanaged[Cdecl]<IntPtr, void>)GetFunctionByName(nameof(Py_SetPath), GetUnmanagedDll(_PythonDll));
                Py_GetVersion = (delegate* unmanaged[Cdecl]<IntPtr>)GetFunctionByName(nameof(Py_GetVersion), GetUnmanagedDll(_PythonDll));
                Py_GetPlatform = (delegate* unmanaged[Cdecl]<IntPtr>)GetFunctionByName(nameof(Py_GetPlatform), GetUnmanagedDll(_PythonDll));
                Py_GetCopyright = (delegate* unmanaged[Cdecl]<IntPtr>)GetFunctionByName(nameof(Py_GetCopyright), GetUnmanagedDll(_PythonDll));
                Py_GetCompiler = (delegate* unmanaged[Cdecl]<IntPtr>)GetFunctionByName(nameof(Py_GetCompiler), GetUnmanagedDll(_PythonDll));
                Py_GetBuildInfo = (delegate* unmanaged[Cdecl]<IntPtr>)GetFunctionByName(nameof(Py_GetBuildInfo), GetUnmanagedDll(_PythonDll));
                PyRun_SimpleStringFlags = (delegate* unmanaged[Cdecl]<StrPtr, in PyCompilerFlags, int>)GetFunctionByName(nameof(PyRun_SimpleStringFlags), GetUnmanagedDll(_PythonDll));
                PyRun_StringFlags = (delegate* unmanaged[Cdecl]<StrPtr, RunFlagType, BorrowedReference, BorrowedReference, in PyCompilerFlags, NewReference>)GetFunctionByName(nameof(PyRun_StringFlags), GetUnmanagedDll(_PythonDll));
                PyEval_EvalCode = (delegate* unmanaged[Cdecl]<IntPtr, IntPtr, IntPtr, IntPtr>)GetFunctionByName(nameof(PyEval_EvalCode), GetUnmanagedDll(_PythonDll));
                Py_CompileStringObject = (delegate* unmanaged[Cdecl]<StrPtr, BorrowedReference, int, in PyCompilerFlags, int, NewReference>)GetFunctionByName(nameof(Py_CompileStringObject), GetUnmanagedDll(_PythonDll));
                PyImport_ExecCodeModule = (delegate* unmanaged[Cdecl]<StrPtr, BorrowedReference, NewReference>)GetFunctionByName(nameof(PyImport_ExecCodeModule), GetUnmanagedDll(_PythonDll));
                PyCFunction_NewEx = (delegate* unmanaged[Cdecl]<IntPtr, IntPtr, IntPtr, IntPtr>)GetFunctionByName(nameof(PyCFunction_NewEx), GetUnmanagedDll(_PythonDll));
                PyCFunction_Call = (delegate* unmanaged[Cdecl]<IntPtr, IntPtr, IntPtr, IntPtr>)GetFunctionByName(nameof(PyCFunction_Call), GetUnmanagedDll(_PythonDll));
                PyMethod_New = (delegate* unmanaged[Cdecl]<IntPtr, IntPtr, IntPtr, IntPtr>)GetFunctionByName(nameof(PyMethod_New), GetUnmanagedDll(_PythonDll));
                PyObject_HasAttrString = (delegate* unmanaged[Cdecl]<BorrowedReference, StrPtr, int>)GetFunctionByName(nameof(PyObject_HasAttrString), GetUnmanagedDll(_PythonDll));
                PyObject_GetAttrString = (delegate* unmanaged[Cdecl]<BorrowedReference, StrPtr, NewReference>)GetFunctionByName(nameof(PyObject_GetAttrString), GetUnmanagedDll(_PythonDll));
                PyObject_SetAttrString = (delegate* unmanaged[Cdecl]<IntPtr, StrPtr, IntPtr, int>)GetFunctionByName(nameof(PyObject_SetAttrString), GetUnmanagedDll(_PythonDll));
                PyObject_HasAttr = (delegate* unmanaged[Cdecl]<BorrowedReference, BorrowedReference, int>)GetFunctionByName(nameof(PyObject_HasAttr), GetUnmanagedDll(_PythonDll));
                PyObject_GetAttr = (delegate* unmanaged[Cdecl]<BorrowedReference, BorrowedReference, NewReference>)GetFunctionByName(nameof(PyObject_GetAttr), GetUnmanagedDll(_PythonDll));
                PyObject_SetAttr = (delegate* unmanaged[Cdecl]<IntPtr, IntPtr, IntPtr, int>)GetFunctionByName(nameof(PyObject_SetAttr), GetUnmanagedDll(_PythonDll));
                PyObject_GetItem = (delegate* unmanaged[Cdecl]<IntPtr, IntPtr, IntPtr>)GetFunctionByName(nameof(PyObject_GetItem), GetUnmanagedDll(_PythonDll));
                PyObject_SetItem = (delegate* unmanaged[Cdecl]<IntPtr, IntPtr, IntPtr, int>)GetFunctionByName(nameof(PyObject_SetItem), GetUnmanagedDll(_PythonDll));
                PyObject_DelItem = (delegate* unmanaged[Cdecl]<IntPtr, IntPtr, int>)GetFunctionByName(nameof(PyObject_DelItem), GetUnmanagedDll(_PythonDll));
                PyObject_GetIter = (delegate* unmanaged[Cdecl]<IntPtr, IntPtr>)GetFunctionByName(nameof(PyObject_GetIter), GetUnmanagedDll(_PythonDll));
                PyObject_Call = (delegate* unmanaged[Cdecl]<IntPtr, IntPtr, IntPtr, IntPtr>)GetFunctionByName(nameof(PyObject_Call), GetUnmanagedDll(_PythonDll));
                PyObject_CallObject = (delegate* unmanaged[Cdecl]<BorrowedReference, BorrowedReference, NewReference>)GetFunctionByName(nameof(PyObject_CallObject), GetUnmanagedDll(_PythonDll));
                PyObject_RichCompareBool = (delegate* unmanaged[Cdecl]<IntPtr, IntPtr, int, int>)GetFunctionByName(nameof(PyObject_RichCompareBool), GetUnmanagedDll(_PythonDll));
                PyObject_IsInstance = (delegate* unmanaged[Cdecl]<IntPtr, IntPtr, int>)GetFunctionByName(nameof(PyObject_IsInstance), GetUnmanagedDll(_PythonDll));
                PyObject_IsSubclass = (delegate* unmanaged[Cdecl]<BorrowedReference, BorrowedReference, int>)GetFunctionByName(nameof(PyObject_IsSubclass), GetUnmanagedDll(_PythonDll));
                PyCallable_Check = (delegate* unmanaged[Cdecl]<IntPtr, int>)GetFunctionByName(nameof(PyCallable_Check), GetUnmanagedDll(_PythonDll));
                PyObject_IsTrue = (delegate* unmanaged[Cdecl]<BorrowedReference, int>)GetFunctionByName(nameof(PyObject_IsTrue), GetUnmanagedDll(_PythonDll));
                PyObject_Not = (delegate* unmanaged[Cdecl]<IntPtr, int>)GetFunctionByName(nameof(PyObject_Not), GetUnmanagedDll(_PythonDll));
                PyObject_Size = (delegate* unmanaged[Cdecl]<BorrowedReference, nint>)GetFunctionByName("PyObject_Size", GetUnmanagedDll(_PythonDll));
                PyObject_Hash = (delegate* unmanaged[Cdecl]<IntPtr, IntPtr>)GetFunctionByName(nameof(PyObject_Hash), GetUnmanagedDll(_PythonDll));
                PyObject_Repr = (delegate* unmanaged[Cdecl]<IntPtr, IntPtr>)GetFunctionByName(nameof(PyObject_Repr), GetUnmanagedDll(_PythonDll));
                PyObject_Str = (delegate* unmanaged[Cdecl]<IntPtr, IntPtr>)GetFunctionByName(nameof(PyObject_Str), GetUnmanagedDll(_PythonDll));
                PyObject_Type = (delegate* unmanaged[Cdecl]<BorrowedReference, NewReference>)GetFunctionByName(nameof(PyObject_Type), GetUnmanagedDll(_PythonDll));
                PyObject_Dir = (delegate* unmanaged[Cdecl]<IntPtr, IntPtr>)GetFunctionByName(nameof(PyObject_Dir), GetUnmanagedDll(_PythonDll));
                PyObject_GetBuffer = (delegate* unmanaged[Cdecl]<IntPtr, ref Py_buffer, int, int>)GetFunctionByName(nameof(PyObject_GetBuffer), GetUnmanagedDll(_PythonDll));
                PyBuffer_Release = (delegate* unmanaged[Cdecl]<ref Py_buffer, void>)GetFunctionByName(nameof(PyBuffer_Release), GetUnmanagedDll(_PythonDll));
                try
                {
                    PyBuffer_SizeFromFormat = (delegate* unmanaged[Cdecl]<StrPtr, IntPtr>)GetFunctionByName(nameof(PyBuffer_SizeFromFormat), GetUnmanagedDll(_PythonDll));
                }
                catch (MissingMethodException)
                {
                    // only in 3.9+
                }
                PyBuffer_IsContiguous = (delegate* unmanaged[Cdecl]<ref Py_buffer, char, int>)GetFunctionByName(nameof(PyBuffer_IsContiguous), GetUnmanagedDll(_PythonDll));
                PyBuffer_GetPointer = (delegate* unmanaged[Cdecl]<ref Py_buffer, IntPtr[], IntPtr>)GetFunctionByName(nameof(PyBuffer_GetPointer), GetUnmanagedDll(_PythonDll));
                PyBuffer_FromContiguous = (delegate* unmanaged[Cdecl]<ref Py_buffer, IntPtr, IntPtr, char, int>)GetFunctionByName(nameof(PyBuffer_FromContiguous), GetUnmanagedDll(_PythonDll));
                PyBuffer_ToContiguous = (delegate* unmanaged[Cdecl]<IntPtr, ref Py_buffer, IntPtr, char, int>)GetFunctionByName(nameof(PyBuffer_ToContiguous), GetUnmanagedDll(_PythonDll));
                PyBuffer_FillContiguousStrides = (delegate* unmanaged[Cdecl]<int, IntPtr, IntPtr, int, char, void>)GetFunctionByName(nameof(PyBuffer_FillContiguousStrides), GetUnmanagedDll(_PythonDll));
                PyBuffer_FillInfo = (delegate* unmanaged[Cdecl]<ref Py_buffer, IntPtr, IntPtr, IntPtr, int, int, int>)GetFunctionByName(nameof(PyBuffer_FillInfo), GetUnmanagedDll(_PythonDll));
                PyNumber_Int = (delegate* unmanaged[Cdecl]<IntPtr, IntPtr>)GetFunctionByName("PyNumber_Long", GetUnmanagedDll(_PythonDll));
                PyNumber_Long = (delegate* unmanaged[Cdecl]<IntPtr, IntPtr>)GetFunctionByName(nameof(PyNumber_Long), GetUnmanagedDll(_PythonDll));
                PyNumber_Float = (delegate* unmanaged[Cdecl]<IntPtr, IntPtr>)GetFunctionByName(nameof(PyNumber_Float), GetUnmanagedDll(_PythonDll));
                PyNumber_Check = (delegate* unmanaged[Cdecl]<IntPtr, bool>)GetFunctionByName(nameof(PyNumber_Check), GetUnmanagedDll(_PythonDll));
                PyInt_FromLong = (delegate* unmanaged[Cdecl]<IntPtr, IntPtr>)GetFunctionByName("PyLong_FromLong", GetUnmanagedDll(_PythonDll));
                PyInt_AsLong = (delegate* unmanaged[Cdecl]<IntPtr, int>)GetFunctionByName("PyLong_AsLong", GetUnmanagedDll(_PythonDll));
                PyLong_FromLong = (delegate* unmanaged[Cdecl]<long, IntPtr>)GetFunctionByName(nameof(PyLong_FromLong), GetUnmanagedDll(_PythonDll));
                PyLong_FromUnsignedLong32 = (delegate* unmanaged[Cdecl]<uint, IntPtr>)GetFunctionByName("PyLong_FromUnsignedLong", GetUnmanagedDll(_PythonDll));
                PyLong_FromUnsignedLong64 = (delegate* unmanaged[Cdecl]<ulong, IntPtr>)GetFunctionByName("PyLong_FromUnsignedLong", GetUnmanagedDll(_PythonDll));
                PyLong_FromDouble = (delegate* unmanaged[Cdecl]<double, IntPtr>)GetFunctionByName(nameof(PyLong_FromDouble), GetUnmanagedDll(_PythonDll));
                PyLong_FromLongLong = (delegate* unmanaged[Cdecl]<long, IntPtr>)GetFunctionByName(nameof(PyLong_FromLongLong), GetUnmanagedDll(_PythonDll));
                PyLong_FromUnsignedLongLong = (delegate* unmanaged[Cdecl]<ulong, IntPtr>)GetFunctionByName(nameof(PyLong_FromUnsignedLongLong), GetUnmanagedDll(_PythonDll));
                PyLong_FromString = (delegate* unmanaged[Cdecl]<StrPtr, IntPtr, int, IntPtr>)GetFunctionByName(nameof(PyLong_FromString), GetUnmanagedDll(_PythonDll));
                PyLong_AsLong = (delegate* unmanaged[Cdecl]<IntPtr, int>)GetFunctionByName(nameof(PyLong_AsLong), GetUnmanagedDll(_PythonDll));
                PyLong_AsUnsignedLong32 = (delegate* unmanaged[Cdecl]<IntPtr, uint>)GetFunctionByName("PyLong_AsUnsignedLong", GetUnmanagedDll(_PythonDll));
                PyLong_AsUnsignedLong64 = (delegate* unmanaged[Cdecl]<IntPtr, ulong>)GetFunctionByName("PyLong_AsUnsignedLong", GetUnmanagedDll(_PythonDll));
                PyLong_AsLongLong = (delegate* unmanaged[Cdecl]<BorrowedReference, long>)GetFunctionByName(nameof(PyLong_AsLongLong), GetUnmanagedDll(_PythonDll));
                PyLong_AsUnsignedLongLong = (delegate* unmanaged[Cdecl]<IntPtr, ulong>)GetFunctionByName(nameof(PyLong_AsUnsignedLongLong), GetUnmanagedDll(_PythonDll));
                PyLong_FromVoidPtr = (delegate* unmanaged[Cdecl]<IntPtr, NewReference>)GetFunctionByName(nameof(PyLong_FromVoidPtr), GetUnmanagedDll(_PythonDll));
                PyLong_AsVoidPtr = (delegate* unmanaged[Cdecl]<BorrowedReference, IntPtr>)GetFunctionByName(nameof(PyLong_AsVoidPtr), GetUnmanagedDll(_PythonDll));
                PyFloat_FromDouble = (delegate* unmanaged[Cdecl]<double, IntPtr>)GetFunctionByName(nameof(PyFloat_FromDouble), GetUnmanagedDll(_PythonDll));
                PyFloat_FromString = (delegate* unmanaged[Cdecl]<BorrowedReference, NewReference>)GetFunctionByName(nameof(PyFloat_FromString), GetUnmanagedDll(_PythonDll));
                PyFloat_AsDouble = (delegate* unmanaged[Cdecl]<IntPtr, double>)GetFunctionByName(nameof(PyFloat_AsDouble), GetUnmanagedDll(_PythonDll));
                PyNumber_Add = (delegate* unmanaged[Cdecl]<IntPtr, IntPtr, IntPtr>)GetFunctionByName(nameof(PyNumber_Add), GetUnmanagedDll(_PythonDll));
                PyNumber_Subtract = (delegate* unmanaged[Cdecl]<IntPtr, IntPtr, IntPtr>)GetFunctionByName(nameof(PyNumber_Subtract), GetUnmanagedDll(_PythonDll));
                PyNumber_Multiply = (delegate* unmanaged[Cdecl]<IntPtr, IntPtr, IntPtr>)GetFunctionByName(nameof(PyNumber_Multiply), GetUnmanagedDll(_PythonDll));
                PyNumber_TrueDivide = (delegate* unmanaged[Cdecl]<IntPtr, IntPtr, IntPtr>)GetFunctionByName(nameof(PyNumber_TrueDivide), GetUnmanagedDll(_PythonDll));
                PyNumber_And = (delegate* unmanaged[Cdecl]<IntPtr, IntPtr, IntPtr>)GetFunctionByName(nameof(PyNumber_And), GetUnmanagedDll(_PythonDll));
                PyNumber_Xor = (delegate* unmanaged[Cdecl]<IntPtr, IntPtr, IntPtr>)GetFunctionByName(nameof(PyNumber_Xor), GetUnmanagedDll(_PythonDll));
                PyNumber_Or = (delegate* unmanaged[Cdecl]<IntPtr, IntPtr, IntPtr>)GetFunctionByName(nameof(PyNumber_Or), GetUnmanagedDll(_PythonDll));
                PyNumber_Lshift = (delegate* unmanaged[Cdecl]<IntPtr, IntPtr, IntPtr>)GetFunctionByName(nameof(PyNumber_Lshift), GetUnmanagedDll(_PythonDll));
                PyNumber_Rshift = (delegate* unmanaged[Cdecl]<IntPtr, IntPtr, IntPtr>)GetFunctionByName(nameof(PyNumber_Rshift), GetUnmanagedDll(_PythonDll));
                PyNumber_Power = (delegate* unmanaged[Cdecl]<IntPtr, IntPtr, IntPtr>)GetFunctionByName(nameof(PyNumber_Power), GetUnmanagedDll(_PythonDll));
                PyNumber_Remainder = (delegate* unmanaged[Cdecl]<IntPtr, IntPtr, IntPtr>)GetFunctionByName(nameof(PyNumber_Remainder), GetUnmanagedDll(_PythonDll));
                PyNumber_InPlaceAdd = (delegate* unmanaged[Cdecl]<IntPtr, IntPtr, IntPtr>)GetFunctionByName(nameof(PyNumber_InPlaceAdd), GetUnmanagedDll(_PythonDll));
                PyNumber_InPlaceSubtract = (delegate* unmanaged[Cdecl]<IntPtr, IntPtr, IntPtr>)GetFunctionByName(nameof(PyNumber_InPlaceSubtract), GetUnmanagedDll(_PythonDll));
                PyNumber_InPlaceMultiply = (delegate* unmanaged[Cdecl]<IntPtr, IntPtr, IntPtr>)GetFunctionByName(nameof(PyNumber_InPlaceMultiply), GetUnmanagedDll(_PythonDll));
                PyNumber_InPlaceTrueDivide = (delegate* unmanaged[Cdecl]<IntPtr, IntPtr, IntPtr>)GetFunctionByName(nameof(PyNumber_InPlaceTrueDivide), GetUnmanagedDll(_PythonDll));
                PyNumber_InPlaceAnd = (delegate* unmanaged[Cdecl]<IntPtr, IntPtr, IntPtr>)GetFunctionByName(nameof(PyNumber_InPlaceAnd), GetUnmanagedDll(_PythonDll));
                PyNumber_InPlaceXor = (delegate* unmanaged[Cdecl]<IntPtr, IntPtr, IntPtr>)GetFunctionByName(nameof(PyNumber_InPlaceXor), GetUnmanagedDll(_PythonDll));
                PyNumber_InPlaceOr = (delegate* unmanaged[Cdecl]<IntPtr, IntPtr, IntPtr>)GetFunctionByName(nameof(PyNumber_InPlaceOr), GetUnmanagedDll(_PythonDll));
                PyNumber_InPlaceLshift = (delegate* unmanaged[Cdecl]<IntPtr, IntPtr, IntPtr>)GetFunctionByName(nameof(PyNumber_InPlaceLshift), GetUnmanagedDll(_PythonDll));
                PyNumber_InPlaceRshift = (delegate* unmanaged[Cdecl]<IntPtr, IntPtr, IntPtr>)GetFunctionByName(nameof(PyNumber_InPlaceRshift), GetUnmanagedDll(_PythonDll));
                PyNumber_InPlacePower = (delegate* unmanaged[Cdecl]<IntPtr, IntPtr, IntPtr>)GetFunctionByName(nameof(PyNumber_InPlacePower), GetUnmanagedDll(_PythonDll));
                PyNumber_InPlaceRemainder = (delegate* unmanaged[Cdecl]<IntPtr, IntPtr, IntPtr>)GetFunctionByName(nameof(PyNumber_InPlaceRemainder), GetUnmanagedDll(_PythonDll));
                PyNumber_Negative = (delegate* unmanaged[Cdecl]<IntPtr, IntPtr>)GetFunctionByName(nameof(PyNumber_Negative), GetUnmanagedDll(_PythonDll));
                PyNumber_Positive = (delegate* unmanaged[Cdecl]<IntPtr, IntPtr>)GetFunctionByName(nameof(PyNumber_Positive), GetUnmanagedDll(_PythonDll));
                PyNumber_Invert = (delegate* unmanaged[Cdecl]<IntPtr, IntPtr>)GetFunctionByName(nameof(PyNumber_Invert), GetUnmanagedDll(_PythonDll));
                PySequence_Check = (delegate* unmanaged[Cdecl]<IntPtr, bool>)GetFunctionByName(nameof(PySequence_Check), GetUnmanagedDll(_PythonDll));
                PySequence_GetItem = (delegate* unmanaged[Cdecl]<BorrowedReference, nint, NewReference>)GetFunctionByName(nameof(PySequence_GetItem), GetUnmanagedDll(_PythonDll));
                PySequence_SetItem = (delegate* unmanaged[Cdecl]<IntPtr, IntPtr, IntPtr, int>)GetFunctionByName(nameof(PySequence_SetItem), GetUnmanagedDll(_PythonDll));
                PySequence_DelItem = (delegate* unmanaged[Cdecl]<IntPtr, IntPtr, int>)GetFunctionByName(nameof(PySequence_DelItem), GetUnmanagedDll(_PythonDll));
                PySequence_GetSlice = (delegate* unmanaged[Cdecl]<IntPtr, IntPtr, IntPtr, IntPtr>)GetFunctionByName(nameof(PySequence_GetSlice), GetUnmanagedDll(_PythonDll));
                PySequence_SetSlice = (delegate* unmanaged[Cdecl]<IntPtr, IntPtr, IntPtr, IntPtr, int>)GetFunctionByName(nameof(PySequence_SetSlice), GetUnmanagedDll(_PythonDll));
                PySequence_DelSlice = (delegate* unmanaged[Cdecl]<IntPtr, IntPtr, IntPtr, int>)GetFunctionByName(nameof(PySequence_DelSlice), GetUnmanagedDll(_PythonDll));
                PySequence_Size = (delegate* unmanaged[Cdecl]<BorrowedReference, nint>)GetFunctionByName("PySequence_Size", GetUnmanagedDll(_PythonDll));
                PySequence_Contains = (delegate* unmanaged[Cdecl]<IntPtr, IntPtr, int>)GetFunctionByName(nameof(PySequence_Contains), GetUnmanagedDll(_PythonDll));
                PySequence_Concat = (delegate* unmanaged[Cdecl]<IntPtr, IntPtr, IntPtr>)GetFunctionByName(nameof(PySequence_Concat), GetUnmanagedDll(_PythonDll));
                PySequence_Repeat = (delegate* unmanaged[Cdecl]<IntPtr, IntPtr, IntPtr>)GetFunctionByName(nameof(PySequence_Repeat), GetUnmanagedDll(_PythonDll));
                PySequence_Index = (delegate* unmanaged[Cdecl]<IntPtr, IntPtr, int>)GetFunctionByName(nameof(PySequence_Index), GetUnmanagedDll(_PythonDll));
                _PySequence_Count = (delegate* unmanaged[Cdecl]<IntPtr, IntPtr, IntPtr>)GetFunctionByName("PySequence_Count", GetUnmanagedDll(_PythonDll));
                PySequence_Tuple = (delegate* unmanaged[Cdecl]<IntPtr, IntPtr>)GetFunctionByName(nameof(PySequence_Tuple), GetUnmanagedDll(_PythonDll));
                PySequence_List = (delegate* unmanaged[Cdecl]<IntPtr, IntPtr>)GetFunctionByName(nameof(PySequence_List), GetUnmanagedDll(_PythonDll));
                PyBytes_AsString = (delegate* unmanaged[Cdecl]<BorrowedReference, IntPtr>)GetFunctionByName(nameof(PyBytes_AsString), GetUnmanagedDll(_PythonDll));
                PyBytes_FromString = (delegate* unmanaged[Cdecl]<IntPtr, IntPtr>)GetFunctionByName(nameof(PyBytes_FromString), GetUnmanagedDll(_PythonDll));
                _PyBytes_Size = (delegate* unmanaged[Cdecl]<IntPtr, IntPtr>)GetFunctionByName("PyBytes_Size", GetUnmanagedDll(_PythonDll));
                PyUnicode_FromStringAndSize = (delegate* unmanaged[Cdecl]<IntPtr, IntPtr, IntPtr>)GetFunctionByName(nameof(PyUnicode_FromStringAndSize), GetUnmanagedDll(_PythonDll));
                PyUnicode_AsUTF8 = (delegate* unmanaged[Cdecl]<IntPtr, IntPtr>)GetFunctionByName(nameof(PyUnicode_AsUTF8), GetUnmanagedDll(_PythonDll));
                PyUnicode_FromObject = (delegate* unmanaged[Cdecl]<IntPtr, IntPtr>)GetFunctionByName(nameof(PyUnicode_FromObject), GetUnmanagedDll(_PythonDll));
                PyUnicode_FromEncodedObject = (delegate* unmanaged[Cdecl]<IntPtr, IntPtr, IntPtr, IntPtr>)GetFunctionByName(nameof(PyUnicode_FromEncodedObject), GetUnmanagedDll(_PythonDll));
                PyUnicode_FromKindAndData = (delegate* unmanaged[Cdecl]<int, IntPtr, IntPtr, IntPtr>)GetFunctionByName(nameof(PyUnicode_FromKindAndData), GetUnmanagedDll(_PythonDll));
                PyUnicode_GetMax = (delegate* unmanaged[Cdecl]<int>)GetFunctionByName(nameof(PyUnicode_GetMax), GetUnmanagedDll(_PythonDll));
                _PyUnicode_GetSize = (delegate* unmanaged[Cdecl]<IntPtr, IntPtr>)GetFunctionByName("PyUnicode_GetSize", GetUnmanagedDll(_PythonDll));
                PyUnicode_AsUnicode = (delegate* unmanaged[Cdecl]<IntPtr, IntPtr>)GetFunctionByName(nameof(PyUnicode_AsUnicode), GetUnmanagedDll(_PythonDll));
                PyUnicode_AsUTF16String = (delegate* unmanaged[Cdecl]<BorrowedReference, NewReference>)GetFunctionByName(nameof(PyUnicode_AsUTF16String), GetUnmanagedDll(_PythonDll));
                PyUnicode_FromOrdinal = (delegate* unmanaged[Cdecl]<int, IntPtr>)GetFunctionByName(nameof(PyUnicode_FromOrdinal), GetUnmanagedDll(_PythonDll));
                PyUnicode_InternFromString = (delegate* unmanaged[Cdecl]<StrPtr, IntPtr>)GetFunctionByName(nameof(PyUnicode_InternFromString), GetUnmanagedDll(_PythonDll));
                PyUnicode_Compare = (delegate* unmanaged[Cdecl]<IntPtr, IntPtr, int>)GetFunctionByName(nameof(PyUnicode_Compare), GetUnmanagedDll(_PythonDll));
                PyDict_New = (delegate* unmanaged[Cdecl]<IntPtr>)GetFunctionByName(nameof(PyDict_New), GetUnmanagedDll(_PythonDll));
                PyDict_Next = (delegate* unmanaged[Cdecl]<IntPtr, out IntPtr, out IntPtr, out IntPtr, int>)GetFunctionByName(nameof(PyDict_Next), GetUnmanagedDll(_PythonDll));
                PyDict_GetItem = (delegate* unmanaged[Cdecl]<BorrowedReference, BorrowedReference, BorrowedReference>)GetFunctionByName(nameof(PyDict_GetItem), GetUnmanagedDll(_PythonDll));
                PyDict_GetItemString = (delegate* unmanaged[Cdecl]<BorrowedReference, StrPtr, BorrowedReference>)GetFunctionByName(nameof(PyDict_GetItemString), GetUnmanagedDll(_PythonDll));
                PyDict_SetItem = (delegate* unmanaged[Cdecl]<BorrowedReference, BorrowedReference, BorrowedReference, int>)GetFunctionByName(nameof(PyDict_SetItem), GetUnmanagedDll(_PythonDll));
                PyDict_SetItemString = (delegate* unmanaged[Cdecl]<BorrowedReference, StrPtr, BorrowedReference, int>)GetFunctionByName(nameof(PyDict_SetItemString), GetUnmanagedDll(_PythonDll));
                PyDict_DelItem = (delegate* unmanaged[Cdecl]<BorrowedReference, BorrowedReference, int>)GetFunctionByName(nameof(PyDict_DelItem), GetUnmanagedDll(_PythonDll));
                PyDict_DelItemString = (delegate* unmanaged[Cdecl]<BorrowedReference, StrPtr, int>)GetFunctionByName(nameof(PyDict_DelItemString), GetUnmanagedDll(_PythonDll));
                PyMapping_HasKey = (delegate* unmanaged[Cdecl]<IntPtr, IntPtr, int>)GetFunctionByName(nameof(PyMapping_HasKey), GetUnmanagedDll(_PythonDll));
                PyDict_Keys = (delegate* unmanaged[Cdecl]<BorrowedReference, NewReference>)GetFunctionByName(nameof(PyDict_Keys), GetUnmanagedDll(_PythonDll));
                PyDict_Values = (delegate* unmanaged[Cdecl]<IntPtr, IntPtr>)GetFunctionByName(nameof(PyDict_Values), GetUnmanagedDll(_PythonDll));
                PyDict_Items = (delegate* unmanaged[Cdecl]<BorrowedReference, NewReference>)GetFunctionByName(nameof(PyDict_Items), GetUnmanagedDll(_PythonDll));
                PyDict_Copy = (delegate* unmanaged[Cdecl]<IntPtr, IntPtr>)GetFunctionByName(nameof(PyDict_Copy), GetUnmanagedDll(_PythonDll));
                PyDict_Update = (delegate* unmanaged[Cdecl]<BorrowedReference, BorrowedReference, int>)GetFunctionByName(nameof(PyDict_Update), GetUnmanagedDll(_PythonDll));
                PyDict_Clear = (delegate* unmanaged[Cdecl]<IntPtr, void>)GetFunctionByName(nameof(PyDict_Clear), GetUnmanagedDll(_PythonDll));
                _PyDict_Size = (delegate* unmanaged[Cdecl]<IntPtr, IntPtr>)GetFunctionByName("PyDict_Size", GetUnmanagedDll(_PythonDll));
                PySet_New = (delegate* unmanaged[Cdecl]<BorrowedReference, NewReference>)GetFunctionByName(nameof(PySet_New), GetUnmanagedDll(_PythonDll));
                PySet_Add = (delegate* unmanaged[Cdecl]<BorrowedReference, BorrowedReference, int>)GetFunctionByName(nameof(PySet_Add), GetUnmanagedDll(_PythonDll));
                PySet_Contains = (delegate* unmanaged[Cdecl]<BorrowedReference, BorrowedReference, int>)GetFunctionByName(nameof(PySet_Contains), GetUnmanagedDll(_PythonDll));
                PyList_New = (delegate* unmanaged[Cdecl]<IntPtr, IntPtr>)GetFunctionByName(nameof(PyList_New), GetUnmanagedDll(_PythonDll));
                PyList_AsTuple = (delegate* unmanaged[Cdecl]<IntPtr, IntPtr>)GetFunctionByName(nameof(PyList_AsTuple), GetUnmanagedDll(_PythonDll));
                PyList_GetItem = (delegate* unmanaged[Cdecl]<BorrowedReference, IntPtr, BorrowedReference>)GetFunctionByName(nameof(PyList_GetItem), GetUnmanagedDll(_PythonDll));
                PyList_SetItem = (delegate* unmanaged[Cdecl]<IntPtr, IntPtr, IntPtr, int>)GetFunctionByName(nameof(PyList_SetItem), GetUnmanagedDll(_PythonDll));
                PyList_Insert = (delegate* unmanaged[Cdecl]<BorrowedReference, IntPtr, IntPtr, int>)GetFunctionByName(nameof(PyList_Insert), GetUnmanagedDll(_PythonDll));
                PyList_Append = (delegate* unmanaged[Cdecl]<BorrowedReference, IntPtr, int>)GetFunctionByName(nameof(PyList_Append), GetUnmanagedDll(_PythonDll));
                PyList_Reverse = (delegate* unmanaged[Cdecl]<BorrowedReference, int>)GetFunctionByName(nameof(PyList_Reverse), GetUnmanagedDll(_PythonDll));
                PyList_Sort = (delegate* unmanaged[Cdecl]<BorrowedReference, int>)GetFunctionByName(nameof(PyList_Sort), GetUnmanagedDll(_PythonDll));
                PyList_GetSlice = (delegate* unmanaged[Cdecl]<IntPtr, IntPtr, IntPtr, IntPtr>)GetFunctionByName(nameof(PyList_GetSlice), GetUnmanagedDll(_PythonDll));
                PyList_SetSlice = (delegate* unmanaged[Cdecl]<IntPtr, IntPtr, IntPtr, IntPtr, int>)GetFunctionByName(nameof(PyList_SetSlice), GetUnmanagedDll(_PythonDll));
                PyList_Size = (delegate* unmanaged[Cdecl]<BorrowedReference, nint>)GetFunctionByName(nameof(PyList_Size), GetUnmanagedDll(_PythonDll));
                PyTuple_New = (delegate* unmanaged[Cdecl]<IntPtr, IntPtr>)GetFunctionByName(nameof(PyTuple_New), GetUnmanagedDll(_PythonDll));
                PyTuple_GetItem = (delegate* unmanaged[Cdecl]<BorrowedReference, IntPtr, BorrowedReference>)GetFunctionByName(nameof(PyTuple_GetItem), GetUnmanagedDll(_PythonDll));
                PyTuple_SetItem = (delegate* unmanaged[Cdecl]<IntPtr, IntPtr, IntPtr, int>)GetFunctionByName(nameof(PyTuple_SetItem), GetUnmanagedDll(_PythonDll));
                PyTuple_GetSlice = (delegate* unmanaged[Cdecl]<IntPtr, IntPtr, IntPtr, IntPtr>)GetFunctionByName(nameof(PyTuple_GetSlice), GetUnmanagedDll(_PythonDll));
                PyTuple_Size = (delegate* unmanaged[Cdecl]<BorrowedReference, IntPtr>)GetFunctionByName(nameof(PyTuple_Size), GetUnmanagedDll(_PythonDll));
                PyIter_Next = (delegate* unmanaged[Cdecl]<BorrowedReference, NewReference>)GetFunctionByName(nameof(PyIter_Next), GetUnmanagedDll(_PythonDll));
                PyModule_New = (delegate* unmanaged[Cdecl]<StrPtr, NewReference>)GetFunctionByName(nameof(PyModule_New), GetUnmanagedDll(_PythonDll));
                PyModule_GetName = (delegate* unmanaged[Cdecl]<IntPtr, StrPtr>)GetFunctionByName(nameof(PyModule_GetName), GetUnmanagedDll(_PythonDll));
                PyModule_GetDict = (delegate* unmanaged[Cdecl]<BorrowedReference, BorrowedReference>)GetFunctionByName(nameof(PyModule_GetDict), GetUnmanagedDll(_PythonDll));
                PyModule_GetFilename = (delegate* unmanaged[Cdecl]<IntPtr, StrPtr>)GetFunctionByName(nameof(PyModule_GetFilename), GetUnmanagedDll(_PythonDll));
                try
                {
                    PyModule_Create2 = (delegate* unmanaged[Cdecl]<IntPtr, int, IntPtr>)GetFunctionByName(nameof(PyModule_Create2), GetUnmanagedDll(_PythonDll));
                }
                catch (MissingMethodException)
                {
                    PyModule_Create2 = (delegate* unmanaged[Cdecl]<IntPtr, int, IntPtr>)GetFunctionByName("PyModule_Create2TraceRefs", GetUnmanagedDll(_PythonDll));
                }
                PyImport_Import = (delegate* unmanaged[Cdecl]<IntPtr, IntPtr>)GetFunctionByName(nameof(PyImport_Import), GetUnmanagedDll(_PythonDll));
                PyImport_ImportModule = (delegate* unmanaged[Cdecl]<StrPtr, NewReference>)GetFunctionByName(nameof(PyImport_ImportModule), GetUnmanagedDll(_PythonDll));
                PyImport_ReloadModule = (delegate* unmanaged[Cdecl]<BorrowedReference, NewReference>)GetFunctionByName(nameof(PyImport_ReloadModule), GetUnmanagedDll(_PythonDll));
                PyImport_AddModule = (delegate* unmanaged[Cdecl]<StrPtr, BorrowedReference>)GetFunctionByName(nameof(PyImport_AddModule), GetUnmanagedDll(_PythonDll));
                PyImport_GetModuleDict = (delegate* unmanaged[Cdecl]<BorrowedReference>)GetFunctionByName(nameof(PyImport_GetModuleDict), GetUnmanagedDll(_PythonDll));
                PySys_SetArgvEx = (delegate* unmanaged[Cdecl]<int, IntPtr, int, void>)GetFunctionByName(nameof(PySys_SetArgvEx), GetUnmanagedDll(_PythonDll));
                PySys_GetObject = (delegate* unmanaged[Cdecl]<StrPtr, BorrowedReference>)GetFunctionByName(nameof(PySys_GetObject), GetUnmanagedDll(_PythonDll));
                PySys_SetObject = (delegate* unmanaged[Cdecl]<StrPtr, BorrowedReference, int>)GetFunctionByName(nameof(PySys_SetObject), GetUnmanagedDll(_PythonDll));
                PyType_Modified = (delegate* unmanaged[Cdecl]<BorrowedReference, void>)GetFunctionByName(nameof(PyType_Modified), GetUnmanagedDll(_PythonDll));
                PyType_IsSubtype = (delegate* unmanaged[Cdecl]<BorrowedReference, BorrowedReference, bool>)GetFunctionByName(nameof(PyType_IsSubtype), GetUnmanagedDll(_PythonDll));
                PyType_GenericNew = (delegate* unmanaged[Cdecl]<IntPtr, IntPtr, IntPtr, IntPtr>)GetFunctionByName(nameof(PyType_GenericNew), GetUnmanagedDll(_PythonDll));
                PyType_GenericAlloc = (delegate* unmanaged[Cdecl]<BorrowedReference, nint, NewReference>)GetFunctionByName(nameof(PyType_GenericAlloc), GetUnmanagedDll(_PythonDll));
                PyType_Ready = (delegate* unmanaged[Cdecl]<IntPtr, int>)GetFunctionByName(nameof(PyType_Ready), GetUnmanagedDll(_PythonDll));
                _PyType_Lookup = (delegate* unmanaged[Cdecl]<IntPtr, IntPtr, IntPtr>)GetFunctionByName(nameof(_PyType_Lookup), GetUnmanagedDll(_PythonDll));
                PyObject_GenericGetAttr = (delegate* unmanaged[Cdecl]<IntPtr, IntPtr, IntPtr>)GetFunctionByName(nameof(PyObject_GenericGetAttr), GetUnmanagedDll(_PythonDll));
                PyObject_GenericGetDict = (delegate* unmanaged[Cdecl]<BorrowedReference, IntPtr, NewReference>)GetFunctionByName(nameof(PyObject_GenericGetDict), GetUnmanagedDll(PythonDLL));
                PyObject_GenericSetAttr = (delegate* unmanaged[Cdecl]<IntPtr, IntPtr, IntPtr, int>)GetFunctionByName(nameof(PyObject_GenericSetAttr), GetUnmanagedDll(_PythonDll));
                PyObject_GC_Del = (delegate* unmanaged[Cdecl]<IntPtr, void>)GetFunctionByName(nameof(PyObject_GC_Del), GetUnmanagedDll(_PythonDll));
                PyObject_GC_Track = (delegate* unmanaged[Cdecl]<IntPtr, void>)GetFunctionByName(nameof(PyObject_GC_Track), GetUnmanagedDll(_PythonDll));
                PyObject_GC_UnTrack = (delegate* unmanaged[Cdecl]<IntPtr, void>)GetFunctionByName(nameof(PyObject_GC_UnTrack), GetUnmanagedDll(_PythonDll));
                _PyObject_Dump = (delegate* unmanaged[Cdecl]<IntPtr, void>)GetFunctionByName(nameof(_PyObject_Dump), GetUnmanagedDll(_PythonDll));
                PyMem_Malloc = (delegate* unmanaged[Cdecl]<IntPtr, IntPtr>)GetFunctionByName(nameof(PyMem_Malloc), GetUnmanagedDll(_PythonDll));
                PyMem_Realloc = (delegate* unmanaged[Cdecl]<IntPtr, IntPtr, IntPtr>)GetFunctionByName(nameof(PyMem_Realloc), GetUnmanagedDll(_PythonDll));
                PyMem_Free = (delegate* unmanaged[Cdecl]<IntPtr, void>)GetFunctionByName(nameof(PyMem_Free), GetUnmanagedDll(_PythonDll));
                PyErr_SetString = (delegate* unmanaged[Cdecl]<IntPtr, StrPtr, void>)GetFunctionByName(nameof(PyErr_SetString), GetUnmanagedDll(_PythonDll));
                PyErr_SetObject = (delegate* unmanaged[Cdecl]<BorrowedReference, BorrowedReference, void>)GetFunctionByName(nameof(PyErr_SetObject), GetUnmanagedDll(_PythonDll));
                PyErr_SetFromErrno = (delegate* unmanaged[Cdecl]<IntPtr, IntPtr>)GetFunctionByName(nameof(PyErr_SetFromErrno), GetUnmanagedDll(_PythonDll));
                PyErr_SetNone = (delegate* unmanaged[Cdecl]<IntPtr, void>)GetFunctionByName(nameof(PyErr_SetNone), GetUnmanagedDll(_PythonDll));
                PyErr_ExceptionMatches = (delegate* unmanaged[Cdecl]<IntPtr, int>)GetFunctionByName(nameof(PyErr_ExceptionMatches), GetUnmanagedDll(_PythonDll));
                PyErr_GivenExceptionMatches = (delegate* unmanaged[Cdecl]<BorrowedReference, BorrowedReference, int>)GetFunctionByName(nameof(PyErr_GivenExceptionMatches), GetUnmanagedDll(_PythonDll));
                PyErr_NormalizeException = (delegate* unmanaged[Cdecl]<ref NewReference, ref NewReference, ref NewReference, void>)GetFunctionByName(nameof(PyErr_NormalizeException), GetUnmanagedDll(_PythonDll));
                PyErr_Occurred = (delegate* unmanaged[Cdecl]<BorrowedReference>)GetFunctionByName(nameof(PyErr_Occurred), GetUnmanagedDll(_PythonDll));
                PyErr_Fetch = (delegate* unmanaged[Cdecl]<out NewReference, out NewReference, out NewReference, void>)GetFunctionByName(nameof(PyErr_Fetch), GetUnmanagedDll(_PythonDll));
                PyErr_Restore = (delegate* unmanaged[Cdecl]<StolenReference, StolenReference, StolenReference, void>)GetFunctionByName(nameof(PyErr_Restore), GetUnmanagedDll(_PythonDll));
                PyErr_Clear = (delegate* unmanaged[Cdecl]<void>)GetFunctionByName(nameof(PyErr_Clear), GetUnmanagedDll(_PythonDll));
                PyErr_Print = (delegate* unmanaged[Cdecl]<void>)GetFunctionByName(nameof(PyErr_Print), GetUnmanagedDll(_PythonDll));
                PyCell_Get = (delegate* unmanaged[Cdecl]<BorrowedReference, NewReference>)GetFunctionByName(nameof(PyCell_Get), GetUnmanagedDll(_PythonDll));
                PyCell_Set = (delegate* unmanaged[Cdecl]<BorrowedReference, IntPtr, int>)GetFunctionByName(nameof(PyCell_Set), GetUnmanagedDll(_PythonDll));
                PyGC_Collect = (delegate* unmanaged[Cdecl]<IntPtr>)GetFunctionByName(nameof(PyGC_Collect), GetUnmanagedDll(_PythonDll));
                PyCapsule_New = (delegate* unmanaged[Cdecl]<IntPtr, IntPtr, IntPtr, NewReference>)GetFunctionByName(nameof(PyCapsule_New), GetUnmanagedDll(_PythonDll));
                PyCapsule_GetPointer = (delegate* unmanaged[Cdecl]<BorrowedReference, IntPtr, IntPtr>)GetFunctionByName(nameof(PyCapsule_GetPointer), GetUnmanagedDll(_PythonDll));
                PyCapsule_SetPointer = (delegate* unmanaged[Cdecl]<BorrowedReference, IntPtr, int>)GetFunctionByName(nameof(PyCapsule_SetPointer), GetUnmanagedDll(_PythonDll));
                PyMethod_Self = (delegate* unmanaged[Cdecl]<IntPtr, IntPtr>)GetFunctionByName(nameof(PyMethod_Self), GetUnmanagedDll(_PythonDll));
                PyMethod_Function = (delegate* unmanaged[Cdecl]<IntPtr, IntPtr>)GetFunctionByName(nameof(PyMethod_Function), GetUnmanagedDll(_PythonDll));
                Py_AddPendingCall = (delegate* unmanaged[Cdecl]<IntPtr, IntPtr, int>)GetFunctionByName(nameof(Py_AddPendingCall), GetUnmanagedDll(_PythonDll));
                Py_MakePendingCalls = (delegate* unmanaged[Cdecl]<int>)GetFunctionByName(nameof(Py_MakePendingCalls), GetUnmanagedDll(_PythonDll));
                PyLong_AsUnsignedSize_t = (delegate* unmanaged[Cdecl]<IntPtr, nuint>)GetFunctionByName("PyLong_AsSize_t", GetUnmanagedDll(_PythonDll));
                PyLong_AsSignedSize_t = (delegate* unmanaged[Cdecl]<BorrowedReference, nint>)GetFunctionByName("PyLong_AsSsize_t", GetUnmanagedDll(_PythonDll));
                PyExplicitlyConvertToInt64 = (delegate* unmanaged[Cdecl]<IntPtr, long>)GetFunctionByName("PyLong_AsLongLong", GetUnmanagedDll(_PythonDll));
                PyDict_GetItemWithError = (delegate* unmanaged[Cdecl]<BorrowedReference, BorrowedReference, BorrowedReference>)GetFunctionByName(nameof(PyDict_GetItemWithError), GetUnmanagedDll(_PythonDll));
                PyException_GetCause = (delegate* unmanaged[Cdecl]<BorrowedReference, NewReference>)GetFunctionByName(nameof(PyException_GetCause), GetUnmanagedDll(_PythonDll));
                PyException_GetTraceback = (delegate* unmanaged[Cdecl]<BorrowedReference, NewReference>)GetFunctionByName(nameof(PyException_GetTraceback), GetUnmanagedDll(_PythonDll));
                PyException_SetCause = (delegate* unmanaged[Cdecl]<BorrowedReference, StolenReference, void>)GetFunctionByName(nameof(PyException_SetCause), GetUnmanagedDll(_PythonDll));
                PyException_SetTraceback = (delegate* unmanaged[Cdecl]<BorrowedReference, BorrowedReference, int>)GetFunctionByName(nameof(PyException_SetTraceback), GetUnmanagedDll(_PythonDll));
                PyThreadState_SetAsyncExcLLP64 = (delegate* unmanaged[Cdecl]<uint, IntPtr, int>)GetFunctionByName("PyThreadState_SetAsyncExc", GetUnmanagedDll(_PythonDll));
                PyThreadState_SetAsyncExcLP64 = (delegate* unmanaged[Cdecl]<ulong, IntPtr, int>)GetFunctionByName("PyThreadState_SetAsyncExc", GetUnmanagedDll(_PythonDll));
                PyType_GetSlot = (delegate* unmanaged[Cdecl]<BorrowedReference, TypeSlotID, IntPtr>)GetFunctionByName(nameof(PyType_GetSlot), GetUnmanagedDll(_PythonDll));
                PyType_FromSpecWithBases = (delegate* unmanaged[Cdecl]<in NativeTypeSpec, BorrowedReference, NewReference>)GetFunctionByName(nameof(PyType_FromSpecWithBases), GetUnmanagedDll(PythonDLL));

                try
                {
                    _Py_NewReference = (delegate* unmanaged[Cdecl]<BorrowedReference, void>)GetFunctionByName(nameof(_Py_NewReference), GetUnmanagedDll(_PythonDll));
                }
                catch (MissingMethodException) { }
            }

            static global::System.IntPtr GetUnmanagedDll(string libraryName)
            {
                if (libraryName is null) return IntPtr.Zero;
                return libraryLoader.Load(libraryName);
            }

            static global::System.IntPtr GetFunctionByName(string functionName, global::System.IntPtr libraryHandle)
            {
                try
                {
                    return libraryLoader.GetFunction(libraryHandle, functionName);
                }
                catch (MissingMethodException e) when (libraryHandle == IntPtr.Zero)
                {
                    throw new MissingMethodException(
                        "Did you forget to set Runtime.PythonDLL?" +
                        " See https://github.com/pythonnet/pythonnet#embedding-python-in-net",
                        e);
                }
            }

            internal static delegate* unmanaged[Cdecl]<IntPtr, IntPtr> PyDictProxy_New { get; }
            internal static delegate* unmanaged[Cdecl]<IntPtr, void> Py_IncRef { get; }
            internal static delegate* unmanaged[Cdecl]<IntPtr, void> Py_DecRef { get; }
            internal static delegate* unmanaged[Cdecl]<void> Py_Initialize { get; }
            internal static delegate* unmanaged[Cdecl]<int, void> Py_InitializeEx { get; }
            internal static delegate* unmanaged[Cdecl]<int> Py_IsInitialized { get; }
            internal static delegate* unmanaged[Cdecl]<void> Py_Finalize { get; }
            internal static delegate* unmanaged[Cdecl]<IntPtr> Py_NewInterpreter { get; }
            internal static delegate* unmanaged[Cdecl]<IntPtr, void> Py_EndInterpreter { get; }
            internal static delegate* unmanaged[Cdecl]<IntPtr, IntPtr> PyThreadState_New { get; }
            internal static delegate* unmanaged[Cdecl]<IntPtr> PyThreadState_Get { get; }
            internal static delegate* unmanaged[Cdecl]<IntPtr> _PyThreadState_UncheckedGet { get; }
            internal static delegate* unmanaged[Cdecl]<IntPtr, IntPtr> PyThread_get_key_value { get; }
            internal static delegate* unmanaged[Cdecl]<int> PyThread_get_thread_ident { get; }
            internal static delegate* unmanaged[Cdecl]<IntPtr, IntPtr, int> PyThread_set_key_value { get; }
            internal static delegate* unmanaged[Cdecl]<IntPtr, IntPtr> PyThreadState_Swap { get; }
            internal static delegate* unmanaged[Cdecl]<IntPtr> PyGILState_Ensure { get; }
            internal static delegate* unmanaged[Cdecl]<IntPtr, void> PyGILState_Release { get; }
            internal static delegate* unmanaged[Cdecl]<IntPtr> PyGILState_GetThisThreadState { get; }
            internal static delegate* unmanaged[Cdecl]<int, IntPtr, int> Py_Main { get; }
            internal static delegate* unmanaged[Cdecl]<void> PyEval_InitThreads { get; }
            internal static delegate* unmanaged[Cdecl]<int> PyEval_ThreadsInitialized { get; }
            internal static delegate* unmanaged[Cdecl]<void> PyEval_AcquireLock { get; }
            internal static delegate* unmanaged[Cdecl]<void> PyEval_ReleaseLock { get; }
            internal static delegate* unmanaged[Cdecl]<IntPtr, void> PyEval_AcquireThread { get; }
            internal static delegate* unmanaged[Cdecl]<IntPtr, void> PyEval_ReleaseThread { get; }
            internal static delegate* unmanaged[Cdecl]<IntPtr> PyEval_SaveThread { get; }
            internal static delegate* unmanaged[Cdecl]<IntPtr, void> PyEval_RestoreThread { get; }
            internal static delegate* unmanaged[Cdecl]<BorrowedReference> PyEval_GetBuiltins { get; }
            internal static delegate* unmanaged[Cdecl]<BorrowedReference> PyEval_GetGlobals { get; }
            internal static delegate* unmanaged[Cdecl]<IntPtr> PyEval_GetLocals { get; }
            internal static delegate* unmanaged[Cdecl]<IntPtr> Py_GetProgramName { get; }
            internal static delegate* unmanaged[Cdecl]<IntPtr, void> Py_SetProgramName { get; }
            internal static delegate* unmanaged[Cdecl]<IntPtr> Py_GetPythonHome { get; }
            internal static delegate* unmanaged[Cdecl]<IntPtr, void> Py_SetPythonHome { get; }
            internal static delegate* unmanaged[Cdecl]<IntPtr> Py_GetPath { get; }
            internal static delegate* unmanaged[Cdecl]<IntPtr, void> Py_SetPath { get; }
            internal static delegate* unmanaged[Cdecl]<IntPtr> Py_GetVersion { get; }
            internal static delegate* unmanaged[Cdecl]<IntPtr> Py_GetPlatform { get; }
            internal static delegate* unmanaged[Cdecl]<IntPtr> Py_GetCopyright { get; }
            internal static delegate* unmanaged[Cdecl]<IntPtr> Py_GetCompiler { get; }
            internal static delegate* unmanaged[Cdecl]<IntPtr> Py_GetBuildInfo { get; }
            internal static delegate* unmanaged[Cdecl]<StrPtr, in PyCompilerFlags, int> PyRun_SimpleStringFlags { get; }
            internal static delegate* unmanaged[Cdecl]<StrPtr, RunFlagType, BorrowedReference, BorrowedReference, in PyCompilerFlags, NewReference> PyRun_StringFlags { get; }
            internal static delegate* unmanaged[Cdecl]<IntPtr, IntPtr, IntPtr, IntPtr> PyEval_EvalCode { get; }
            internal static delegate* unmanaged[Cdecl]<StrPtr, BorrowedReference, int, in PyCompilerFlags, int, NewReference> Py_CompileStringObject { get; }
            internal static delegate* unmanaged[Cdecl]<StrPtr, BorrowedReference, NewReference> PyImport_ExecCodeModule { get; }
            internal static delegate* unmanaged[Cdecl]<IntPtr, IntPtr, IntPtr, IntPtr> PyCFunction_NewEx { get; }
            internal static delegate* unmanaged[Cdecl]<IntPtr, IntPtr, IntPtr, IntPtr> PyCFunction_Call { get; }
            internal static delegate* unmanaged[Cdecl]<IntPtr, IntPtr, IntPtr, IntPtr> PyMethod_New { get; }
            internal static delegate* unmanaged[Cdecl]<BorrowedReference, StrPtr, int> PyObject_HasAttrString { get; }
            internal static delegate* unmanaged[Cdecl]<BorrowedReference, StrPtr, NewReference> PyObject_GetAttrString { get; }
            internal static delegate* unmanaged[Cdecl]<IntPtr, StrPtr, IntPtr, int> PyObject_SetAttrString { get; }
            internal static delegate* unmanaged[Cdecl]<BorrowedReference, BorrowedReference, int> PyObject_HasAttr { get; }
            internal static delegate* unmanaged[Cdecl]<BorrowedReference, BorrowedReference, NewReference> PyObject_GetAttr { get; }
            internal static delegate* unmanaged[Cdecl]<IntPtr, IntPtr, IntPtr, int> PyObject_SetAttr { get; }
            internal static delegate* unmanaged[Cdecl]<IntPtr, IntPtr, IntPtr> PyObject_GetItem { get; }
            internal static delegate* unmanaged[Cdecl]<IntPtr, IntPtr, IntPtr, int> PyObject_SetItem { get; }
            internal static delegate* unmanaged[Cdecl]<IntPtr, IntPtr, int> PyObject_DelItem { get; }
            internal static delegate* unmanaged[Cdecl]<IntPtr, IntPtr> PyObject_GetIter { get; }
            internal static delegate* unmanaged[Cdecl]<IntPtr, IntPtr, IntPtr, IntPtr> PyObject_Call { get; }
            internal static delegate* unmanaged[Cdecl]<BorrowedReference, BorrowedReference, NewReference> PyObject_CallObject { get; }
            internal static delegate* unmanaged[Cdecl]<IntPtr, IntPtr, int, int> PyObject_RichCompareBool { get; }
            internal static delegate* unmanaged[Cdecl]<IntPtr, IntPtr, int> PyObject_IsInstance { get; }
            internal static delegate* unmanaged[Cdecl]<BorrowedReference, BorrowedReference, int> PyObject_IsSubclass { get; }
            internal static delegate* unmanaged[Cdecl]<IntPtr, int> PyCallable_Check { get; }
            internal static delegate* unmanaged[Cdecl]<BorrowedReference, int> PyObject_IsTrue { get; }
            internal static delegate* unmanaged[Cdecl]<IntPtr, int> PyObject_Not { get; }
            internal static delegate* unmanaged[Cdecl]<BorrowedReference, nint> PyObject_Size { get; }
            internal static delegate* unmanaged[Cdecl]<IntPtr, IntPtr> PyObject_Hash { get; }
            internal static delegate* unmanaged[Cdecl]<IntPtr, IntPtr> PyObject_Repr { get; }
            internal static delegate* unmanaged[Cdecl]<IntPtr, IntPtr> PyObject_Str { get; }
            internal static delegate* unmanaged[Cdecl]<BorrowedReference, NewReference> PyObject_Type { get; }
            internal static delegate* unmanaged[Cdecl]<IntPtr, IntPtr> PyObject_Dir { get; }
            internal static delegate* unmanaged[Cdecl]<IntPtr, ref Py_buffer, int, int> PyObject_GetBuffer { get; }
            internal static delegate* unmanaged[Cdecl]<ref Py_buffer, void> PyBuffer_Release { get; }
            internal static delegate* unmanaged[Cdecl]<StrPtr, IntPtr> PyBuffer_SizeFromFormat { get; }
            internal static delegate* unmanaged[Cdecl]<ref Py_buffer, char, int> PyBuffer_IsContiguous { get; }
            internal static delegate* unmanaged[Cdecl]<ref Py_buffer, IntPtr[], IntPtr> PyBuffer_GetPointer { get; }
            internal static delegate* unmanaged[Cdecl]<ref Py_buffer, IntPtr, IntPtr, char, int> PyBuffer_FromContiguous { get; }
            internal static delegate* unmanaged[Cdecl]<IntPtr, ref Py_buffer, IntPtr, char, int> PyBuffer_ToContiguous { get; }
            internal static delegate* unmanaged[Cdecl]<int, IntPtr, IntPtr, int, char, void> PyBuffer_FillContiguousStrides { get; }
            internal static delegate* unmanaged[Cdecl]<ref Py_buffer, IntPtr, IntPtr, IntPtr, int, int, int> PyBuffer_FillInfo { get; }
            internal static delegate* unmanaged[Cdecl]<IntPtr, IntPtr> PyNumber_Int { get; }
            internal static delegate* unmanaged[Cdecl]<IntPtr, IntPtr> PyNumber_Long { get; }
            internal static delegate* unmanaged[Cdecl]<IntPtr, IntPtr> PyNumber_Float { get; }
            internal static delegate* unmanaged[Cdecl]<IntPtr, bool> PyNumber_Check { get; }
            internal static delegate* unmanaged[Cdecl]<IntPtr, IntPtr> PyInt_FromLong { get; }
            internal static delegate* unmanaged[Cdecl]<IntPtr, int> PyInt_AsLong { get; }
            internal static delegate* unmanaged[Cdecl]<long, IntPtr> PyLong_FromLong { get; }
            internal static delegate* unmanaged[Cdecl]<uint, IntPtr> PyLong_FromUnsignedLong32 { get; }
            internal static delegate* unmanaged[Cdecl]<ulong, IntPtr> PyLong_FromUnsignedLong64 { get; }
            internal static delegate* unmanaged[Cdecl]<double, IntPtr> PyLong_FromDouble { get; }
            internal static delegate* unmanaged[Cdecl]<long, IntPtr> PyLong_FromLongLong { get; }
            internal static delegate* unmanaged[Cdecl]<ulong, IntPtr> PyLong_FromUnsignedLongLong { get; }
            internal static delegate* unmanaged[Cdecl]<StrPtr, IntPtr, int, IntPtr> PyLong_FromString { get; }
            internal static delegate* unmanaged[Cdecl]<IntPtr, int> PyLong_AsLong { get; }
            internal static delegate* unmanaged[Cdecl]<IntPtr, uint> PyLong_AsUnsignedLong32 { get; }
            internal static delegate* unmanaged[Cdecl]<IntPtr, ulong> PyLong_AsUnsignedLong64 { get; }
            internal static delegate* unmanaged[Cdecl]<BorrowedReference, long> PyLong_AsLongLong { get; }
            internal static delegate* unmanaged[Cdecl]<IntPtr, ulong> PyLong_AsUnsignedLongLong { get; }
            internal static delegate* unmanaged[Cdecl]<IntPtr, NewReference> PyLong_FromVoidPtr { get; }
            internal static delegate* unmanaged[Cdecl]<BorrowedReference, IntPtr> PyLong_AsVoidPtr { get; }
            internal static delegate* unmanaged[Cdecl]<double, IntPtr> PyFloat_FromDouble { get; }
            internal static delegate* unmanaged[Cdecl]<BorrowedReference, NewReference> PyFloat_FromString { get; }
            internal static delegate* unmanaged[Cdecl]<IntPtr, double> PyFloat_AsDouble { get; }
            internal static delegate* unmanaged[Cdecl]<IntPtr, IntPtr, IntPtr> PyNumber_Add { get; }
            internal static delegate* unmanaged[Cdecl]<IntPtr, IntPtr, IntPtr> PyNumber_Subtract { get; }
            internal static delegate* unmanaged[Cdecl]<IntPtr, IntPtr, IntPtr> PyNumber_Multiply { get; }
            internal static delegate* unmanaged[Cdecl]<IntPtr, IntPtr, IntPtr> PyNumber_TrueDivide { get; }
            internal static delegate* unmanaged[Cdecl]<IntPtr, IntPtr, IntPtr> PyNumber_And { get; }
            internal static delegate* unmanaged[Cdecl]<IntPtr, IntPtr, IntPtr> PyNumber_Xor { get; }
            internal static delegate* unmanaged[Cdecl]<IntPtr, IntPtr, IntPtr> PyNumber_Or { get; }
            internal static delegate* unmanaged[Cdecl]<IntPtr, IntPtr, IntPtr> PyNumber_Lshift { get; }
            internal static delegate* unmanaged[Cdecl]<IntPtr, IntPtr, IntPtr> PyNumber_Rshift { get; }
            internal static delegate* unmanaged[Cdecl]<IntPtr, IntPtr, IntPtr> PyNumber_Power { get; }
            internal static delegate* unmanaged[Cdecl]<IntPtr, IntPtr, IntPtr> PyNumber_Remainder { get; }
            internal static delegate* unmanaged[Cdecl]<IntPtr, IntPtr, IntPtr> PyNumber_InPlaceAdd { get; }
            internal static delegate* unmanaged[Cdecl]<IntPtr, IntPtr, IntPtr> PyNumber_InPlaceSubtract { get; }
            internal static delegate* unmanaged[Cdecl]<IntPtr, IntPtr, IntPtr> PyNumber_InPlaceMultiply { get; }
            internal static delegate* unmanaged[Cdecl]<IntPtr, IntPtr, IntPtr> PyNumber_InPlaceTrueDivide { get; }
            internal static delegate* unmanaged[Cdecl]<IntPtr, IntPtr, IntPtr> PyNumber_InPlaceAnd { get; }
            internal static delegate* unmanaged[Cdecl]<IntPtr, IntPtr, IntPtr> PyNumber_InPlaceXor { get; }
            internal static delegate* unmanaged[Cdecl]<IntPtr, IntPtr, IntPtr> PyNumber_InPlaceOr { get; }
            internal static delegate* unmanaged[Cdecl]<IntPtr, IntPtr, IntPtr> PyNumber_InPlaceLshift { get; }
            internal static delegate* unmanaged[Cdecl]<IntPtr, IntPtr, IntPtr> PyNumber_InPlaceRshift { get; }
            internal static delegate* unmanaged[Cdecl]<IntPtr, IntPtr, IntPtr> PyNumber_InPlacePower { get; }
            internal static delegate* unmanaged[Cdecl]<IntPtr, IntPtr, IntPtr> PyNumber_InPlaceRemainder { get; }
            internal static delegate* unmanaged[Cdecl]<IntPtr, IntPtr> PyNumber_Negative { get; }
            internal static delegate* unmanaged[Cdecl]<IntPtr, IntPtr> PyNumber_Positive { get; }
            internal static delegate* unmanaged[Cdecl]<IntPtr, IntPtr> PyNumber_Invert { get; }
            internal static delegate* unmanaged[Cdecl]<IntPtr, bool> PySequence_Check { get; }
            internal static delegate* unmanaged[Cdecl]<BorrowedReference, nint, NewReference> PySequence_GetItem { get; }
            internal static delegate* unmanaged[Cdecl]<IntPtr, IntPtr, IntPtr, int> PySequence_SetItem { get; }
            internal static delegate* unmanaged[Cdecl]<IntPtr, IntPtr, int> PySequence_DelItem { get; }
            internal static delegate* unmanaged[Cdecl]<IntPtr, IntPtr, IntPtr, IntPtr> PySequence_GetSlice { get; }
            internal static delegate* unmanaged[Cdecl]<IntPtr, IntPtr, IntPtr, IntPtr, int> PySequence_SetSlice { get; }
            internal static delegate* unmanaged[Cdecl]<IntPtr, IntPtr, IntPtr, int> PySequence_DelSlice { get; }
            internal static delegate* unmanaged[Cdecl]<BorrowedReference, nint> PySequence_Size { get; }
            internal static delegate* unmanaged[Cdecl]<IntPtr, IntPtr, int> PySequence_Contains { get; }
            internal static delegate* unmanaged[Cdecl]<IntPtr, IntPtr, IntPtr> PySequence_Concat { get; }
            internal static delegate* unmanaged[Cdecl]<IntPtr, IntPtr, IntPtr> PySequence_Repeat { get; }
            internal static delegate* unmanaged[Cdecl]<IntPtr, IntPtr, int> PySequence_Index { get; }
            internal static delegate* unmanaged[Cdecl]<IntPtr, IntPtr, IntPtr> _PySequence_Count { get; }
            internal static delegate* unmanaged[Cdecl]<IntPtr, IntPtr> PySequence_Tuple { get; }
            internal static delegate* unmanaged[Cdecl]<IntPtr, IntPtr> PySequence_List { get; }
            internal static delegate* unmanaged[Cdecl]<BorrowedReference, IntPtr> PyBytes_AsString { get; }
            internal static delegate* unmanaged[Cdecl]<IntPtr, IntPtr> PyBytes_FromString { get; }
            internal static delegate* unmanaged[Cdecl]<IntPtr, IntPtr> _PyBytes_Size { get; }
            internal static delegate* unmanaged[Cdecl]<IntPtr, IntPtr, IntPtr> PyUnicode_FromStringAndSize { get; }
            internal static delegate* unmanaged[Cdecl]<IntPtr, IntPtr> PyUnicode_AsUTF8 { get; }
            internal static delegate* unmanaged[Cdecl]<IntPtr, IntPtr> PyUnicode_FromObject { get; }
            internal static delegate* unmanaged[Cdecl]<IntPtr, IntPtr, IntPtr, IntPtr> PyUnicode_FromEncodedObject { get; }
            internal static delegate* unmanaged[Cdecl]<int, IntPtr, IntPtr, IntPtr> PyUnicode_FromKindAndData { get; }
            internal static delegate* unmanaged[Cdecl]<int> PyUnicode_GetMax { get; }
            internal static delegate* unmanaged[Cdecl]<IntPtr, IntPtr> _PyUnicode_GetSize { get; }
            internal static delegate* unmanaged[Cdecl]<IntPtr, IntPtr> PyUnicode_AsUnicode { get; }
            internal static delegate* unmanaged[Cdecl]<BorrowedReference, NewReference> PyUnicode_AsUTF16String { get; }
            internal static delegate* unmanaged[Cdecl]<int, IntPtr> PyUnicode_FromOrdinal { get; }
            internal static delegate* unmanaged[Cdecl]<StrPtr, IntPtr> PyUnicode_InternFromString { get; }
            internal static delegate* unmanaged[Cdecl]<IntPtr, IntPtr, int> PyUnicode_Compare { get; }
            internal static delegate* unmanaged[Cdecl]<IntPtr> PyDict_New { get; }
            internal static delegate* unmanaged[Cdecl]<IntPtr, out IntPtr, out IntPtr, out IntPtr, int> PyDict_Next { get; }
            internal static delegate* unmanaged[Cdecl]<BorrowedReference, BorrowedReference, BorrowedReference> PyDict_GetItem { get; }
            internal static delegate* unmanaged[Cdecl]<BorrowedReference, StrPtr, BorrowedReference> PyDict_GetItemString { get; }
            internal static delegate* unmanaged[Cdecl]<BorrowedReference, BorrowedReference, BorrowedReference, int> PyDict_SetItem { get; }
            internal static delegate* unmanaged[Cdecl]<BorrowedReference, StrPtr, BorrowedReference, int> PyDict_SetItemString { get; }
            internal static delegate* unmanaged[Cdecl]<BorrowedReference, BorrowedReference, int> PyDict_DelItem { get; }
            internal static delegate* unmanaged[Cdecl]<BorrowedReference, StrPtr, int> PyDict_DelItemString { get; }
            internal static delegate* unmanaged[Cdecl]<IntPtr, IntPtr, int> PyMapping_HasKey { get; }
            internal static delegate* unmanaged[Cdecl]<BorrowedReference, NewReference> PyDict_Keys { get; }
            internal static delegate* unmanaged[Cdecl]<IntPtr, IntPtr> PyDict_Values { get; }
            internal static delegate* unmanaged[Cdecl]<BorrowedReference, NewReference> PyDict_Items { get; }
            internal static delegate* unmanaged[Cdecl]<IntPtr, IntPtr> PyDict_Copy { get; }
            internal static delegate* unmanaged[Cdecl]<BorrowedReference, BorrowedReference, int> PyDict_Update { get; }
            internal static delegate* unmanaged[Cdecl]<IntPtr, void> PyDict_Clear { get; }
            internal static delegate* unmanaged[Cdecl]<IntPtr, IntPtr> _PyDict_Size { get; }
            internal static delegate* unmanaged[Cdecl]<BorrowedReference, NewReference> PySet_New { get; }
            internal static delegate* unmanaged[Cdecl]<BorrowedReference, BorrowedReference, int> PySet_Add { get; }
            internal static delegate* unmanaged[Cdecl]<BorrowedReference, BorrowedReference, int> PySet_Contains { get; }
            internal static delegate* unmanaged[Cdecl]<IntPtr, IntPtr> PyList_New { get; }
            internal static delegate* unmanaged[Cdecl]<IntPtr, IntPtr> PyList_AsTuple { get; }
            internal static delegate* unmanaged[Cdecl]<BorrowedReference, IntPtr, BorrowedReference> PyList_GetItem { get; }
            internal static delegate* unmanaged[Cdecl]<IntPtr, IntPtr, IntPtr, int> PyList_SetItem { get; }
            internal static delegate* unmanaged[Cdecl]<BorrowedReference, IntPtr, IntPtr, int> PyList_Insert { get; }
            internal static delegate* unmanaged[Cdecl]<BorrowedReference, IntPtr, int> PyList_Append { get; }
            internal static delegate* unmanaged[Cdecl]<BorrowedReference, int> PyList_Reverse { get; }
            internal static delegate* unmanaged[Cdecl]<BorrowedReference, int> PyList_Sort { get; }
            internal static delegate* unmanaged[Cdecl]<IntPtr, IntPtr, IntPtr, IntPtr> PyList_GetSlice { get; }
            internal static delegate* unmanaged[Cdecl]<IntPtr, IntPtr, IntPtr, IntPtr, int> PyList_SetSlice { get; }
            internal static delegate* unmanaged[Cdecl]<BorrowedReference, nint> PyList_Size { get; }
            internal static delegate* unmanaged[Cdecl]<IntPtr, IntPtr> PyTuple_New { get; }
            internal static delegate* unmanaged[Cdecl]<BorrowedReference, IntPtr, BorrowedReference> PyTuple_GetItem { get; }
            internal static delegate* unmanaged[Cdecl]<IntPtr, IntPtr, IntPtr, int> PyTuple_SetItem { get; }
            internal static delegate* unmanaged[Cdecl]<IntPtr, IntPtr, IntPtr, IntPtr> PyTuple_GetSlice { get; }
            internal static delegate* unmanaged[Cdecl]<BorrowedReference, nint> PyTuple_Size { get; }
            internal static delegate* unmanaged[Cdecl]<BorrowedReference, NewReference> PyIter_Next { get; }
            internal static delegate* unmanaged[Cdecl]<StrPtr, NewReference> PyModule_New { get; }
            internal static delegate* unmanaged[Cdecl]<IntPtr, StrPtr> PyModule_GetName { get; }
            internal static delegate* unmanaged[Cdecl]<BorrowedReference, BorrowedReference> PyModule_GetDict { get; }
            internal static delegate* unmanaged[Cdecl]<IntPtr, StrPtr> PyModule_GetFilename { get; }
            internal static delegate* unmanaged[Cdecl]<IntPtr, int, IntPtr> PyModule_Create2 { get; }
            internal static delegate* unmanaged[Cdecl]<IntPtr, IntPtr> PyImport_Import { get; }
            internal static delegate* unmanaged[Cdecl]<StrPtr, NewReference> PyImport_ImportModule { get; }
            internal static delegate* unmanaged[Cdecl]<BorrowedReference, NewReference> PyImport_ReloadModule { get; }
            internal static delegate* unmanaged[Cdecl]<StrPtr, BorrowedReference> PyImport_AddModule { get; }
            internal static delegate* unmanaged[Cdecl]<BorrowedReference> PyImport_GetModuleDict { get; }
            internal static delegate* unmanaged[Cdecl]<int, IntPtr, int, void> PySys_SetArgvEx { get; }
            internal static delegate* unmanaged[Cdecl]<StrPtr, BorrowedReference> PySys_GetObject { get; }
            internal static delegate* unmanaged[Cdecl]<StrPtr, BorrowedReference, int> PySys_SetObject { get; }
            internal static delegate* unmanaged[Cdecl]<BorrowedReference, void> PyType_Modified { get; }
            internal static delegate* unmanaged[Cdecl]<BorrowedReference, BorrowedReference, bool> PyType_IsSubtype { get; }
            internal static delegate* unmanaged[Cdecl]<IntPtr, IntPtr, IntPtr, IntPtr> PyType_GenericNew { get; }
            internal static delegate* unmanaged[Cdecl]<BorrowedReference, nint, NewReference> PyType_GenericAlloc { get; }
            internal static delegate* unmanaged[Cdecl]<IntPtr, int> PyType_Ready { get; }
            internal static delegate* unmanaged[Cdecl]<IntPtr, IntPtr, IntPtr> _PyType_Lookup { get; }
            internal static delegate* unmanaged[Cdecl]<IntPtr, IntPtr, IntPtr> PyObject_GenericGetAttr { get; }
            internal static delegate* unmanaged[Cdecl]<IntPtr, IntPtr, IntPtr, int> PyObject_GenericSetAttr { get; }
            internal static delegate* unmanaged[Cdecl]<IntPtr, void> PyObject_GC_Del { get; }
            internal static delegate* unmanaged[Cdecl]<IntPtr, void> PyObject_GC_Track { get; }
            internal static delegate* unmanaged[Cdecl]<IntPtr, void> PyObject_GC_UnTrack { get; }
            internal static delegate* unmanaged[Cdecl]<IntPtr, void> _PyObject_Dump { get; }
            internal static delegate* unmanaged[Cdecl]<IntPtr, IntPtr> PyMem_Malloc { get; }
            internal static delegate* unmanaged[Cdecl]<IntPtr, IntPtr, IntPtr> PyMem_Realloc { get; }
            internal static delegate* unmanaged[Cdecl]<IntPtr, void> PyMem_Free { get; }
            internal static delegate* unmanaged[Cdecl]<IntPtr, StrPtr, void> PyErr_SetString { get; }
            internal static delegate* unmanaged[Cdecl]<BorrowedReference, BorrowedReference, void> PyErr_SetObject { get; }
            internal static delegate* unmanaged[Cdecl]<IntPtr, IntPtr> PyErr_SetFromErrno { get; }
            internal static delegate* unmanaged[Cdecl]<IntPtr, void> PyErr_SetNone { get; }
            internal static delegate* unmanaged[Cdecl]<IntPtr, int> PyErr_ExceptionMatches { get; }
            internal static delegate* unmanaged[Cdecl]<BorrowedReference, BorrowedReference, int> PyErr_GivenExceptionMatches { get; }
            internal static delegate* unmanaged[Cdecl]<ref NewReference, ref NewReference, ref NewReference, void> PyErr_NormalizeException { get; }
            internal static delegate* unmanaged[Cdecl]<BorrowedReference> PyErr_Occurred { get; }
            internal static delegate* unmanaged[Cdecl]<out NewReference, out NewReference, out NewReference, void> PyErr_Fetch { get; }
            internal static delegate* unmanaged[Cdecl]<StolenReference, StolenReference, StolenReference, void> PyErr_Restore { get; }
            internal static delegate* unmanaged[Cdecl]<void> PyErr_Clear { get; }
            internal static delegate* unmanaged[Cdecl]<void> PyErr_Print { get; }
            internal static delegate* unmanaged[Cdecl]<BorrowedReference, NewReference> PyCell_Get { get; }
            internal static delegate* unmanaged[Cdecl]<BorrowedReference, IntPtr, int> PyCell_Set { get; }
            internal static delegate* unmanaged[Cdecl]<IntPtr> PyGC_Collect { get; }
            internal static delegate* unmanaged[Cdecl]<IntPtr, IntPtr, IntPtr, NewReference> PyCapsule_New { get; }
            internal static delegate* unmanaged[Cdecl]<BorrowedReference, IntPtr, IntPtr> PyCapsule_GetPointer { get; }
            internal static delegate* unmanaged[Cdecl]<BorrowedReference, IntPtr, int> PyCapsule_SetPointer { get; }
            internal static delegate* unmanaged[Cdecl]<IntPtr, IntPtr> PyMethod_Self { get; }
            internal static delegate* unmanaged[Cdecl]<IntPtr, IntPtr> PyMethod_Function { get; }
            internal static delegate* unmanaged[Cdecl]<IntPtr, IntPtr, int> Py_AddPendingCall { get; }
            internal static delegate* unmanaged[Cdecl]<int> Py_MakePendingCalls { get; }
            internal static delegate* unmanaged[Cdecl]<IntPtr, nuint> PyLong_AsUnsignedSize_t { get; }
            internal static delegate* unmanaged[Cdecl]<BorrowedReference, nint> PyLong_AsSignedSize_t { get; }
            internal static delegate* unmanaged[Cdecl]<IntPtr, long> PyExplicitlyConvertToInt64 { get; }
            internal static delegate* unmanaged[Cdecl]<BorrowedReference, BorrowedReference, BorrowedReference> PyDict_GetItemWithError { get; }
            internal static delegate* unmanaged[Cdecl]<BorrowedReference, NewReference> PyException_GetCause { get; }
            internal static delegate* unmanaged[Cdecl]<BorrowedReference, NewReference> PyException_GetTraceback { get; }
            internal static delegate* unmanaged[Cdecl]<BorrowedReference, StolenReference, void> PyException_SetCause { get; }
            internal static delegate* unmanaged[Cdecl]<BorrowedReference, BorrowedReference, int> PyException_SetTraceback { get; }
            internal static delegate* unmanaged[Cdecl]<uint, IntPtr, int> PyThreadState_SetAsyncExcLLP64 { get; }
            internal static delegate* unmanaged[Cdecl]<ulong, IntPtr, int> PyThreadState_SetAsyncExcLP64 { get; }
            internal static delegate* unmanaged[Cdecl]<BorrowedReference, IntPtr, NewReference> PyObject_GenericGetDict { get; }
            internal static delegate* unmanaged[Cdecl]<BorrowedReference, TypeSlotID, IntPtr> PyType_GetSlot { get; }
            internal static delegate* unmanaged[Cdecl]<in NativeTypeSpec, BorrowedReference, NewReference> PyType_FromSpecWithBases { get; }
            internal static delegate* unmanaged[Cdecl]<BorrowedReference, void> _Py_NewReference { get; }
        }
    }


    public enum ShutdownMode
    {
        Default,
        Normal,
        Soft,
        Reload,
        Extension,
    }


    class PyReferenceCollection
    {
        private List<KeyValuePair<IntPtr, Action>> _actions = new List<KeyValuePair<IntPtr, Action>>();

        /// <summary>
        /// Record obj's address to release the obj in the future,
        /// obj must alive before calling Release.
        /// </summary>
        public void Add(IntPtr ob, Action onRelease)
        {
            _actions.Add(new KeyValuePair<IntPtr, Action>(ob, onRelease));
        }

        public void Release()
        {
            foreach (var item in _actions)
            {
                Runtime.XDecref(item.Key);
                item.Value?.Invoke();
            }
            _actions.Clear();
        }
    }
}<|MERGE_RESOLUTION|>--- conflicted
+++ resolved
@@ -1142,20 +1142,17 @@
 
         internal static IntPtr PyObject_Repr(IntPtr pointer)
         {
-<<<<<<< HEAD
             AssertNoErorSet();
 
             return Delegates.PyObject_Repr(pointer);
         }
 
-        internal static IntPtr PyObject_Str(IntPtr pointer) => Delegates.PyObject_Str(pointer);
-
-
-        internal static IntPtr PyObject_Unicode(IntPtr pointer)
+
+        internal static IntPtr PyObject_Str(IntPtr pointer)
         {
             AssertNoErorSet();
 
-            return Delegates.PyObject_Unicode(pointer);
+            return Delegates.PyObject_Str(pointer);
         }
 
         [Conditional("DEBUG")]
@@ -1165,17 +1162,6 @@
                 throw new InvalidOperationException(
                     "Can't call with exception set",
                     PythonException.FetchCurrent());
-=======
-            Debug.Assert(PyErr_Occurred() == IntPtr.Zero);
-            return Delegates.PyObject_Repr(pointer);
-        }
-
-
-        internal static IntPtr PyObject_Str(IntPtr pointer)
-        {
-            Debug.Assert(PyErr_Occurred() == IntPtr.Zero);
-            return Delegates.PyObject_Str(pointer);
->>>>>>> 21169db2
         }
 
 
