using System.Reflection.Emit;
using System;
using System.Diagnostics.Contracts;
using System.Runtime.InteropServices;
using System.Security;
using System.Text;
using System.Threading;
using System.Collections.Generic;
using Python.Runtime.Native;
using Python.Runtime.Platform;
using System.Linq;
using static System.FormattableString;

namespace Python.Runtime
{
    /// <summary>
    /// Encapsulates the low-level Python C API. Note that it is
    /// the responsibility of the caller to have acquired the GIL
    /// before calling any of these methods.
    /// </summary>
    public unsafe class Runtime
    {
        public static string PythonDLL
        {
            get => _PythonDll;
            set
            {
                if (_isInitialized)
                    throw new InvalidOperationException("This property must be set before runtime is initialized");
                _PythonDll = value;
            }
        }

        static string _PythonDll = GetDefaultDllName();
        private static string GetDefaultDllName()
        {
            string dll = Environment.GetEnvironmentVariable("PYTHONNET_PYDLL");
            if (dll is not null) return dll;

            try
            {
                LibraryLoader.Instance.GetFunction(IntPtr.Zero, "PyUnicode_GetMax");
                return null;
            } catch (MissingMethodException) { }

            string verString = Environment.GetEnvironmentVariable("PYTHONNET_PYVER");
            if (!Version.TryParse(verString, out var version)) return null;

            return GetDefaultDllName(version);
        }

        private static string GetDefaultDllName(Version version)
        {
            string prefix = RuntimeInformation.IsOSPlatform(OSPlatform.Windows) ? "" : "lib";
            string suffix = RuntimeInformation.IsOSPlatform(OSPlatform.Windows)
                ? Invariant($"{version.Major}{version.Minor}")
                : Invariant($"{version.Major}.{version.Minor}");
            string ext = RuntimeInformation.IsOSPlatform(OSPlatform.Windows) ? ".dll"
                : RuntimeInformation.IsOSPlatform(OSPlatform.OSX) ? ".dylib"
                : ".so";
            return prefix + "python" + suffix + ext;
        }

        // set to true when python is finalizing
        internal static object IsFinalizingLock = new object();
        internal static bool IsFinalizing;

        private static bool _isInitialized = false;

        internal static readonly bool Is32Bit = IntPtr.Size == 4;

        // .NET core: System.Runtime.InteropServices.RuntimeInformation.IsOSPlatform(OSPlatform.Windows)
        internal static bool IsWindows = Environment.OSVersion.Platform == PlatformID.Win32NT;

        internal static Version InteropVersion { get; }
            = System.Reflection.Assembly.GetExecutingAssembly().GetName().Version;

        public static int MainManagedThreadId { get; private set; }

        public static ShutdownMode ShutdownMode { get; internal set; }
        private static PyReferenceCollection _pyRefs = new PyReferenceCollection();

        internal static Version PyVersion
        {
            get
            {
                using (var versionTuple = new PyTuple(PySys_GetObject("version_info")))
                {
                    var major = versionTuple[0].As<int>();
                    var minor = versionTuple[1].As<int>();
                    var micro = versionTuple[2].As<int>();
                    return new Version(major, minor, micro);
                }
            }
        }


        /// <summary>
        /// Initialize the runtime...
        /// </summary>
        /// <remarks>Always call this method from the Main thread.  After the
        /// first call to this method, the main thread has acquired the GIL.</remarks>
        internal static void Initialize(bool initSigs = false, ShutdownMode mode = ShutdownMode.Default)
        {
            if (_isInitialized)
            {
                return;
            }
            _isInitialized = true;

            if (mode == ShutdownMode.Default)
            {
                mode = GetDefaultShutdownMode();
            }
            ShutdownMode = mode;

            if (Py_IsInitialized() == 0)
            {
                Py_InitializeEx(initSigs ? 1 : 0);
                if (PyEval_ThreadsInitialized() == 0)
                {
                    PyEval_InitThreads();
                }
                // XXX: Reload mode may reduct to Soft mode,
                // so even on Reload mode it still needs to save the RuntimeState
                if (mode == ShutdownMode.Soft || mode == ShutdownMode.Reload)
                {
                    RuntimeState.Save();
                }
            }
            else
            {
                // If we're coming back from a domain reload or a soft shutdown,
                // we have previously released the thread state. Restore the main
                // thread state here.
                if (mode != ShutdownMode.Extension)
                {
                    PyGILState_Ensure();
                }
            }
            MainManagedThreadId = Thread.CurrentThread.ManagedThreadId;

            IsFinalizing = false;
            InternString.Initialize();

            InitPyMembers();

            ABI.Initialize(PyVersion,
                           pyType: new BorrowedReference(PyTypeType));

            GenericUtil.Reset();
            PyScopeManager.Reset();
            ClassManager.Reset();
            ClassDerivedObject.Reset();
            TypeManager.Initialize();

            // Initialize modules that depend on the runtime class.
            AssemblyManager.Initialize();
            OperatorMethod.Initialize();
            if (mode == ShutdownMode.Reload && RuntimeData.HasStashData())
            {
                RuntimeData.RestoreRuntimeData();
            }
            else
            {
                PyCLRMetaType = MetaType.Initialize(); // Steal a reference
                ImportHook.Initialize();
            }
            Exceptions.Initialize();

            // Need to add the runtime directory to sys.path so that we
            // can find built-in assemblies like System.Data, et. al.
            string rtdir = RuntimeEnvironment.GetRuntimeDirectory();
            IntPtr path = PySys_GetObject("path").DangerousGetAddress();
            IntPtr item = PyString_FromString(rtdir);
            if (PySequence_Contains(path, item) == 0)
            {
                PyList_Append(new BorrowedReference(path), item);
            }
            XDecref(item);
            AssemblyManager.UpdatePath();
        }

        private static void InitPyMembers()
        {
            IntPtr op;
            {
                var builtins = GetBuiltins();
                SetPyMember(ref PyNotImplemented, PyObject_GetAttrString(builtins, "NotImplemented"),
                    () => PyNotImplemented = IntPtr.Zero);

                SetPyMember(ref PyBaseObjectType, PyObject_GetAttrString(builtins, "object"),
                    () => PyBaseObjectType = IntPtr.Zero);

                SetPyMember(ref PyNone, PyObject_GetAttrString(builtins, "None"),
                    () => PyNone = IntPtr.Zero);
                SetPyMember(ref PyTrue, PyObject_GetAttrString(builtins, "True"),
                    () => PyTrue = IntPtr.Zero);
                SetPyMember(ref PyFalse, PyObject_GetAttrString(builtins, "False"),
                    () => PyFalse = IntPtr.Zero);

                SetPyMember(ref PyBoolType, PyObject_Type(PyTrue),
                    () => PyBoolType = IntPtr.Zero);
                SetPyMember(ref PyNoneType, PyObject_Type(PyNone),
                    () => PyNoneType = IntPtr.Zero);
                SetPyMember(ref PyTypeType, PyObject_Type(PyNoneType),
                    () => PyTypeType = IntPtr.Zero);

                op = PyObject_GetAttrString(builtins, "len");
                SetPyMember(ref PyMethodType, PyObject_Type(op),
                    () => PyMethodType = IntPtr.Zero);
                XDecref(op);

                // For some arcane reason, builtins.__dict__.__setitem__ is *not*
                // a wrapper_descriptor, even though dict.__setitem__ is.
                //
                // object.__init__ seems safe, though.
                op = PyObject_GetAttr(PyBaseObjectType, PyIdentifier.__init__);
                SetPyMember(ref PyWrapperDescriptorType, PyObject_Type(op),
                    () => PyWrapperDescriptorType = IntPtr.Zero);
                XDecref(op);

                SetPyMember(ref PySuper_Type, PyObject_GetAttrString(builtins, "super"),
                    () => PySuper_Type = IntPtr.Zero);

                XDecref(builtins);
            }

            op = PyString_FromString("string");
            SetPyMember(ref PyStringType, PyObject_Type(op),
                () => PyStringType = IntPtr.Zero);
            XDecref(op);

            op = PyUnicode_FromString("unicode");
            SetPyMember(ref PyUnicodeType, PyObject_Type(op),
                () => PyUnicodeType = IntPtr.Zero);
            XDecref(op);

            op = EmptyPyBytes();
            SetPyMember(ref PyBytesType, PyObject_Type(op),
                () => PyBytesType = IntPtr.Zero);
            XDecref(op);

            op = PyTuple_New(0);
            SetPyMember(ref PyTupleType, PyObject_Type(op),
                () => PyTupleType = IntPtr.Zero);
            XDecref(op);

            op = PyList_New(0);
            SetPyMember(ref PyListType, PyObject_Type(op),
                () => PyListType = IntPtr.Zero);
            XDecref(op);

            op = PyDict_New();
            SetPyMember(ref PyDictType, PyObject_Type(op),
                () => PyDictType = IntPtr.Zero);
            XDecref(op);

            op = PyInt_FromInt32(0);
            SetPyMember(ref PyIntType, PyObject_Type(op),
                () => PyIntType = IntPtr.Zero);
            XDecref(op);

            op = PyLong_FromLong(0);
            SetPyMember(ref PyLongType, PyObject_Type(op),
                () => PyLongType = IntPtr.Zero);
            XDecref(op);

            op = PyFloat_FromDouble(0);
            SetPyMember(ref PyFloatType, PyObject_Type(op),
                () => PyFloatType = IntPtr.Zero);
            XDecref(op);

            PyClassType = IntPtr.Zero;
            PyInstanceType = IntPtr.Zero;

            Error = new IntPtr(-1);

            _PyObject_NextNotImplemented = Get_PyObject_NextNotImplemented();
            {
                using var sys = PyImport_ImportModule("sys");
                PyModuleType = PyObject_Type(sys.DangerousMoveToPointer());
            }
        }

        private static IntPtr Get_PyObject_NextNotImplemented()
        {
            IntPtr pyType = SlotHelper.CreateObjectType();
            IntPtr iternext = Marshal.ReadIntPtr(pyType, TypeOffset.tp_iternext);
            Runtime.XDecref(pyType);
            return iternext;
        }

        /// <summary>
        /// Tries to downgrade the shutdown mode, if possible.
        /// The only possibles downgrades are:
        /// Soft -> Normal
        /// Reload -> Soft
        /// Reload -> Normal
        /// </summary>
        /// <param name="mode">The desired shutdown mode</param>
        /// <returns>The `mode` parameter if the downgrade is supported, the ShutdownMode
        ///  set at initialization otherwise.</returns>
        static ShutdownMode TryDowngradeShutdown(ShutdownMode mode)
        {
            if (
                mode == Runtime.ShutdownMode
                || mode == ShutdownMode.Normal
                || (mode == ShutdownMode.Soft && Runtime.ShutdownMode == ShutdownMode.Reload)
                )
            {
                return mode;
            }
            else // we can't downgrade
            {
                return Runtime.ShutdownMode;
            }
        }

        internal static void Shutdown(ShutdownMode mode)
        {
            if (Py_IsInitialized() == 0 || !_isInitialized)
            {
                return;
            }
            _isInitialized = false;

            // If the shutdown mode specified is not the the same as the one specified
            // during Initialization, we need to validate it; we can only downgrade,
            // not upgrade the shutdown mode.
            mode = TryDowngradeShutdown(mode);

            var state = PyGILState_Ensure();

            if (mode == ShutdownMode.Soft)
            {
                RunExitFuncs();
            }
            if (mode == ShutdownMode.Reload)
            {
                RuntimeData.Stash();
            }
            AssemblyManager.Shutdown();
            OperatorMethod.Shutdown();
            ImportHook.Shutdown();

            ClearClrModules();
            RemoveClrRootModule();

            MoveClrInstancesOnwershipToPython();
            ClassManager.DisposePythonWrappersForClrTypes();
            TypeManager.RemoveTypes();

            MetaType.Release();
            PyCLRMetaType = IntPtr.Zero;

            Exceptions.Shutdown();
            Finalizer.Shutdown();
            InternString.Shutdown();

            if (mode != ShutdownMode.Normal && mode != ShutdownMode.Extension)
            {
                PyGC_Collect();
                if (mode == ShutdownMode.Soft)
                {
                    RuntimeState.Restore();
                }
                ResetPyMembers();
                GC.Collect();
                try
                {
                    GC.WaitForFullGCComplete();
                }
                catch (NotImplementedException)
                {
                    // Some clr runtime didn't implement GC.WaitForFullGCComplete yet.
                }
                GC.WaitForPendingFinalizers();
                PyGILState_Release(state);
                // Then release the GIL for good, if there is somehting to release
                // Use the unchecked version as the checked version calls `abort()`
                // if the current state is NULL.
                if (_PyThreadState_UncheckedGet() != IntPtr.Zero)
                {
                    PyEval_SaveThread();
                }

            }
            else
            {
                ResetPyMembers();
                if (mode != ShutdownMode.Extension)
                {
                    Py_Finalize();
                }
            }
        }

        internal static void Shutdown()
        {
            var mode = ShutdownMode;
            Shutdown(mode);
        }

        internal static ShutdownMode GetDefaultShutdownMode()
        {
            string modeEvn = Environment.GetEnvironmentVariable("PYTHONNET_SHUTDOWN_MODE");
            if (modeEvn == null)
            {
                return ShutdownMode.Normal;
            }
            ShutdownMode mode;
            if (Enum.TryParse(modeEvn, true, out mode))
            {
                return mode;
            }
            return ShutdownMode.Normal;
        }

        private static void RunExitFuncs()
        {
            PyObject atexit;
            try
            {
                atexit = Py.Import("atexit");
            }
            catch (PythonException e)
            {
                if (!e.IsMatches(Exceptions.ImportError))
                {
                    throw;
                }
                e.Dispose();
                // The runtime may not provided `atexit` module.
                return;
            }
            using (atexit)
            {
                try
                {
                    atexit.InvokeMethod("_run_exitfuncs").Dispose();
                }
                catch (PythonException e)
                {
                    Console.Error.WriteLine(e);
                    e.Dispose();
                }
            }
        }

        private static void SetPyMember(ref IntPtr obj, IntPtr value, Action onRelease)
        {
            // XXX: For current usages, value should not be null.
            PythonException.ThrowIfIsNull(value);
            obj = value;
            _pyRefs.Add(value, onRelease);
        }

        private static void ResetPyMembers()
        {
            _pyRefs.Release();
        }

        private static void ClearClrModules()
        {
            var modules = PyImport_GetModuleDict();
            var items = PyDict_Items(modules);
            long length = PyList_Size(items);
            for (long i = 0; i < length; i++)
            {
                var item = PyList_GetItem(items, i);
                var name = PyTuple_GetItem(item, 0);
                var module = PyTuple_GetItem(item, 1);
                if (ManagedType.IsManagedType(module))
                {
                    PyDict_DelItem(modules, name);
                }
            }
            items.Dispose();
        }

        private static void RemoveClrRootModule()
        {
            var modules = PyImport_GetModuleDict();
            PyDictTryDelItem(modules, "clr");
            PyDictTryDelItem(modules, "clr._extra");
        }

        private static void PyDictTryDelItem(BorrowedReference dict, string key)
        {
            if (PyDict_DelItemString(dict, key) == 0)
            {
                return;
            }
            if (!PythonException.Matches(Exceptions.KeyError))
            {
                throw new PythonException();
            }
            PyErr_Clear();
        }

        private static void MoveClrInstancesOnwershipToPython()
        {
            var objs = ManagedType.GetManagedObjects();
            var copyObjs = objs.ToArray();
            foreach (var entry in copyObjs)
            {
                ManagedType obj = entry.Key;
                if (!objs.ContainsKey(obj))
                {
                    System.Diagnostics.Debug.Assert(obj.gcHandle == default);
                    continue;
                }
                if (entry.Value == ManagedType.TrackTypes.Extension)
                {
                    obj.CallTypeClear();
                    // obj's tp_type will degenerate to a pure Python type after TypeManager.RemoveTypes(),
                    // thus just be safe to give it back to GC chain.
                    if (!_PyObject_GC_IS_TRACKED(obj.ObjectReference))
                    {
                        PyObject_GC_Track(obj.pyHandle);
                    }
                }
                if (obj.gcHandle.IsAllocated)
                {
                    obj.gcHandle.Free();
                }
                obj.gcHandle = default;
            }
            ManagedType.ClearTrackedObjects();
        }

        internal static IntPtr PyBaseObjectType;
        internal static IntPtr PyModuleType;
        internal static IntPtr PyClassType;
        internal static IntPtr PyInstanceType;
        internal static IntPtr PySuper_Type;
        internal static IntPtr PyCLRMetaType;
        internal static IntPtr PyMethodType;
        internal static IntPtr PyWrapperDescriptorType;

        internal static IntPtr PyUnicodeType;
        internal static IntPtr PyStringType;
        internal static IntPtr PyTupleType;
        internal static IntPtr PyListType;
        internal static IntPtr PyDictType;
        internal static IntPtr PyIntType;
        internal static IntPtr PyLongType;
        internal static IntPtr PyFloatType;
        internal static IntPtr PyBoolType;
        internal static IntPtr PyNoneType;
        internal static IntPtr PyTypeType;

        internal static IntPtr Py_NoSiteFlag;

        internal static IntPtr PyBytesType;
        internal static IntPtr _PyObject_NextNotImplemented;

        internal static IntPtr PyNotImplemented;
        internal const int Py_LT = 0;
        internal const int Py_LE = 1;
        internal const int Py_EQ = 2;
        internal const int Py_NE = 3;
        internal const int Py_GT = 4;
        internal const int Py_GE = 5;

        internal static IntPtr PyTrue;
        internal static IntPtr PyFalse;
        internal static IntPtr PyNone;
        internal static IntPtr Error;

        public static PyObject None
        {
            get
            {
                var none = Runtime.PyNone;
                Runtime.XIncref(none);
                return new PyObject(none);
            }
        }

        /// <summary>
        /// Check if any Python Exceptions occurred.
        /// If any exist throw new PythonException.
        /// </summary>
        /// <remarks>
        /// Can be used instead of `obj == IntPtr.Zero` for example.
        /// </remarks>
        internal static void CheckExceptionOccurred()
        {
            if (PyErr_Occurred() != IntPtr.Zero)
            {
                throw PythonException.ThrowLastAsClrException();
            }
        }

        internal static IntPtr ExtendTuple(IntPtr t, params IntPtr[] args)
        {
            var size = PyTuple_Size(t);
            int add = args.Length;
            IntPtr item;

            IntPtr items = PyTuple_New(size + add);
            for (var i = 0; i < size; i++)
            {
                item = PyTuple_GetItem(t, i);
                XIncref(item);
                PyTuple_SetItem(items, i, item);
            }

            for (var n = 0; n < add; n++)
            {
                item = args[n];
                XIncref(item);
                PyTuple_SetItem(items, size + n, item);
            }

            return items;
        }

        internal static Type[] PythonArgsToTypeArray(IntPtr arg)
        {
            return PythonArgsToTypeArray(arg, false);
        }

        internal static Type[] PythonArgsToTypeArray(IntPtr arg, bool mangleObjects)
        {
            // Given a PyObject * that is either a single type object or a
            // tuple of (managed or unmanaged) type objects, return a Type[]
            // containing the CLR Type objects that map to those types.
            IntPtr args = arg;
            var free = false;

            if (!PyTuple_Check(arg))
            {
                args = PyTuple_New(1);
                XIncref(arg);
                PyTuple_SetItem(args, 0, arg);
                free = true;
            }

            var n = PyTuple_Size(args);
            var types = new Type[n];
            Type t = null;

            for (var i = 0; i < n; i++)
            {
                IntPtr op = PyTuple_GetItem(args, i);
                if (mangleObjects && (!PyType_Check(op)))
                {
                    op = PyObject_TYPE(op);
                }
                ManagedType mt = ManagedType.GetManagedObject(op);

                if (mt is ClassBase)
                {
                    MaybeType _type = ((ClassBase)mt).type;
                    t = _type.Valid ?  _type.Value : null;
                }
                else if (mt is CLRObject)
                {
                    object inst = ((CLRObject)mt).inst;
                    if (inst is Type)
                    {
                        t = inst as Type;
                    }
                }
                else
                {
                    t = Converter.GetTypeByAlias(op);
                }

                if (t == null)
                {
                    types = null;
                    break;
                }
                types[i] = t;
            }
            if (free)
            {
                XDecref(args);
            }
            return types;
        }

        /// <summary>
        /// Managed exports of the Python C API. Where appropriate, we do
        /// some optimization to avoid managed &lt;--&gt; unmanaged transitions
        /// (mostly for heavily used methods).
        /// </summary>
        internal static unsafe void XIncref(IntPtr op)
        {
#if !CUSTOM_INCDEC_REF
            Py_IncRef(op);
            return;
#else
            var p = (void*)op;
            if ((void*)0 != p)
            {
                if (Is32Bit)
                {
                    (*(int*)p)++;
                }
                else
                {
                    (*(long*)p)++;
                }
            }
#endif
        }

        /// <summary>
        /// Increase Python's ref counter for the given object, and get the object back.
        /// </summary>
        internal static IntPtr SelfIncRef(IntPtr op)
        {
            XIncref(op);
            return op;
        }

        internal static unsafe void XDecref(IntPtr op)
        {
#if !CUSTOM_INCDEC_REF
            Py_DecRef(op);
            return;
#else
            var p = (void*)op;
            if ((void*)0 != p)
            {
                if (Is32Bit)
                {
                    --(*(int*)p);
                }
                else
                {
                    --(*(long*)p);
                }
                if ((*(int*)p) == 0)
                {
                    // PyObject_HEAD: struct _typeobject *ob_type
                    void* t = Is32Bit
                        ? (void*)(*((uint*)p + 1))
                        : (void*)(*((ulong*)p + 1));
                    // PyTypeObject: destructor tp_dealloc
                    void* f = Is32Bit
                        ? (void*)(*((uint*)t + 6))
                        : (void*)(*((ulong*)t + 6));
                    if ((void*)0 == f)
                    {
                        return;
                    }
                    NativeCall.Void_Call_1(new IntPtr(f), op);
                }
            }
#endif
        }

        [Pure]
        internal static unsafe long Refcount(IntPtr op)
        {
#if PYTHON_WITH_PYDEBUG
            var p = (void*)(op + TypeOffset.ob_refcnt);
#else
            var p = (void*)op;
#endif
            if ((void*)0 == p)
            {
                return 0;
            }
            return Is32Bit ? (*(int*)p) : (*(long*)p);
        }

        /// <summary>
        /// Export of Macro Py_XIncRef. Use XIncref instead.
        /// Limit this function usage for Testing and Py_Debug builds
        /// </summary>
        /// <param name="ob">PyObject Ptr</param>

        internal static void Py_IncRef(IntPtr ob) => Delegates.Py_IncRef(ob);

        /// <summary>
        /// Export of Macro Py_XDecRef. Use XDecref instead.
        /// Limit this function usage for Testing and Py_Debug builds
        /// </summary>
        /// <param name="ob">PyObject Ptr</param>

        internal static void Py_DecRef(IntPtr ob) => Delegates.Py_DecRef(ob);


        internal static void Py_Initialize() => Delegates.Py_Initialize();


        internal static void Py_InitializeEx(int initsigs) => Delegates.Py_InitializeEx(initsigs);


        internal static int Py_IsInitialized() => Delegates.Py_IsInitialized();


        internal static void Py_Finalize() => Delegates.Py_Finalize();


        internal static IntPtr Py_NewInterpreter() => Delegates.Py_NewInterpreter();


        internal static void Py_EndInterpreter(IntPtr threadState) => Delegates.Py_EndInterpreter(threadState);


        internal static IntPtr PyThreadState_New(IntPtr istate) => Delegates.PyThreadState_New(istate);


        internal static IntPtr PyThreadState_Get() => Delegates.PyThreadState_Get();


        internal static IntPtr _PyThreadState_UncheckedGet() => Delegates._PyThreadState_UncheckedGet();


        internal static IntPtr PyThread_get_key_value(IntPtr key) => Delegates.PyThread_get_key_value(key);


        internal static int PyThread_get_thread_ident() => Delegates.PyThread_get_thread_ident();


        internal static int PyThread_set_key_value(IntPtr key, IntPtr value) => Delegates.PyThread_set_key_value(key, value);


        internal static IntPtr PyThreadState_Swap(IntPtr key) => Delegates.PyThreadState_Swap(key);


        internal static IntPtr PyGILState_Ensure() => Delegates.PyGILState_Ensure();


        internal static void PyGILState_Release(IntPtr gs) => Delegates.PyGILState_Release(gs);



        internal static IntPtr PyGILState_GetThisThreadState() => Delegates.PyGILState_GetThisThreadState();


        public static int Py_Main(int argc, string[] argv)
        {
            var marshaler = StrArrayMarshaler.GetInstance(null);
            var argvPtr = marshaler.MarshalManagedToNative(argv);
            try
            {
                return Delegates.Py_Main(argc, argvPtr);
            }
            finally
            {
                marshaler.CleanUpNativeData(argvPtr);
            }
        }

        internal static void PyEval_InitThreads() => Delegates.PyEval_InitThreads();


        internal static int PyEval_ThreadsInitialized() => Delegates.PyEval_ThreadsInitialized();


        internal static void PyEval_AcquireLock() => Delegates.PyEval_AcquireLock();


        internal static void PyEval_ReleaseLock() => Delegates.PyEval_ReleaseLock();


        internal static void PyEval_AcquireThread(IntPtr tstate) => Delegates.PyEval_AcquireThread(tstate);


        internal static void PyEval_ReleaseThread(IntPtr tstate) => Delegates.PyEval_ReleaseThread(tstate);


        internal static IntPtr PyEval_SaveThread() => Delegates.PyEval_SaveThread();


        internal static void PyEval_RestoreThread(IntPtr tstate) => Delegates.PyEval_RestoreThread(tstate);


        internal static BorrowedReference PyEval_GetBuiltins() => Delegates.PyEval_GetBuiltins();


        internal static BorrowedReference PyEval_GetGlobals() => Delegates.PyEval_GetGlobals();


        internal static IntPtr PyEval_GetLocals() => Delegates.PyEval_GetLocals();


        internal static IntPtr Py_GetProgramName() => Delegates.Py_GetProgramName();


        internal static void Py_SetProgramName(IntPtr name) => Delegates.Py_SetProgramName(name);


        internal static IntPtr Py_GetPythonHome() => Delegates.Py_GetPythonHome();


        internal static void Py_SetPythonHome(IntPtr home) => Delegates.Py_SetPythonHome(home);


        internal static IntPtr Py_GetPath() => Delegates.Py_GetPath();


        internal static void Py_SetPath(IntPtr home) => Delegates.Py_SetPath(home);


        internal static IntPtr Py_GetVersion() => Delegates.Py_GetVersion();


        internal static IntPtr Py_GetPlatform() => Delegates.Py_GetPlatform();


        internal static IntPtr Py_GetCopyright() => Delegates.Py_GetCopyright();


        internal static IntPtr Py_GetCompiler() => Delegates.Py_GetCompiler();


        internal static IntPtr Py_GetBuildInfo() => Delegates.Py_GetBuildInfo();

        const PyCompilerFlags Utf8String = PyCompilerFlags.IGNORE_COOKIE | PyCompilerFlags.SOURCE_IS_UTF8;

        internal static int PyRun_SimpleString(string code)
        {
            using var codePtr = new StrPtr(code, Encoding.UTF8);
            return Delegates.PyRun_SimpleStringFlags(codePtr, Utf8String);
        }

        internal static NewReference PyRun_String(string code, RunFlagType st, BorrowedReference globals, BorrowedReference locals)
        {
            using var codePtr = new StrPtr(code, Encoding.UTF8);
            return Delegates.PyRun_StringFlags(codePtr, st, globals, locals, Utf8String);
        }

        internal static IntPtr PyEval_EvalCode(IntPtr co, IntPtr globals, IntPtr locals) => Delegates.PyEval_EvalCode(co, globals, locals);

        /// <summary>
        /// Return value: New reference.
        /// This is a simplified interface to Py_CompileStringFlags() below, leaving flags set to NULL.
        /// </summary>
        internal static NewReference Py_CompileString(string str, string file, int start)
        {
            using var strPtr = new StrPtr(str, Encoding.UTF8);
            using var fileObj = new PyString(file);
            return Delegates.Py_CompileStringObject(strPtr, fileObj.Reference, start, Utf8String, -1);
        }

        internal static NewReference PyImport_ExecCodeModule(string name, BorrowedReference code)
        {
            using var namePtr = new StrPtr(name, Encoding.UTF8);
            return Delegates.PyImport_ExecCodeModule(namePtr, code);
        }

        internal static IntPtr PyCFunction_NewEx(IntPtr ml, IntPtr self, IntPtr mod) => Delegates.PyCFunction_NewEx(ml, self, mod);


        internal static IntPtr PyCFunction_Call(IntPtr func, IntPtr args, IntPtr kw) => Delegates.PyCFunction_Call(func, args, kw);


        internal static IntPtr PyMethod_New(IntPtr func, IntPtr self, IntPtr cls) => Delegates.PyMethod_New(func, self, cls);


        //====================================================================
        // Python abstract object API
        //====================================================================

        /// <summary>
        /// Return value: Borrowed reference.
        /// A macro-like method to get the type of a Python object. This is
        /// designed to be lean and mean in IL &amp; avoid managed &lt;-&gt; unmanaged
        /// transitions. Note that this does not incref the type object.
        /// </summary>
        internal static unsafe IntPtr PyObject_TYPE(IntPtr op)
        {
            var p = (void*)op;
            if ((void*)0 == p)
            {
                return IntPtr.Zero;
            }
#if PYTHON_WITH_PYDEBUG
            var n = 3;
#else
            var n = 1;
#endif
            return Is32Bit
                ? new IntPtr((void*)(*((uint*)p + n)))
                : new IntPtr((void*)(*((ulong*)p + n)));
        }
        internal static unsafe BorrowedReference PyObject_TYPE(BorrowedReference op)
            => new BorrowedReference(PyObject_TYPE(op.DangerousGetAddress()));

        /// <summary>
        /// Managed version of the standard Python C API PyObject_Type call.
        /// This version avoids a managed  &lt;-&gt; unmanaged transition.
        /// This one does incref the returned type object.
        /// </summary>
        internal static IntPtr PyObject_Type(IntPtr op)
        {
            IntPtr tp = PyObject_TYPE(op);
            XIncref(tp);
            return tp;
        }

        internal static string PyObject_GetTypeName(IntPtr op)
        {
            IntPtr pyType = Marshal.ReadIntPtr(op, ObjectOffset.ob_type);
            IntPtr ppName = Marshal.ReadIntPtr(pyType, TypeOffset.tp_name);
            return Marshal.PtrToStringAnsi(ppName);
        }

        /// <summary>
        /// Test whether the Python object is an iterable.
        /// </summary>
        internal static bool PyObject_IsIterable(IntPtr pointer)
        {
            var ob_type = Marshal.ReadIntPtr(pointer, ObjectOffset.ob_type);
            IntPtr tp_iter = Marshal.ReadIntPtr(ob_type, TypeOffset.tp_iter);
            return tp_iter != IntPtr.Zero;
        }


<<<<<<< HEAD
        [DllImport(_PythonDll, CallingConvention = CallingConvention.Cdecl)]
        [Obsolete("Use overload accepting BorrowedReference")]
        internal static extern IntPtr PyObject_GetAttrString(IntPtr pointer, string name);
        [DllImport(_PythonDll, CallingConvention = CallingConvention.Cdecl)]
        internal static extern NewReference PyObject_GetAttrString(BorrowedReference pointer, string name);
=======
        internal static int PyObject_HasAttrString(BorrowedReference pointer, string name)
        {
            using var namePtr = new StrPtr(name, Encoding.UTF8);
            return Delegates.PyObject_HasAttrString(pointer, namePtr);
        }
>>>>>>> 23527d11

        internal static IntPtr PyObject_GetAttrString(IntPtr pointer, string name)
        {
            using var namePtr = new StrPtr(name, Encoding.UTF8);
            return Delegates.PyObject_GetAttrString(new BorrowedReference(pointer), namePtr)
                .DangerousMoveToPointerOrNull();
        }

        internal static NewReference PyObject_GetAttrString(BorrowedReference pointer, string name)
        {
            using var namePtr = new StrPtr(name, Encoding.UTF8);
            return Delegates.PyObject_GetAttrString(pointer, namePtr);
        }

        internal static NewReference PyObject_GetAttrString(BorrowedReference pointer, StrPtr name)
            => Delegates.PyObject_GetAttrString(pointer, name);


        internal static int PyObject_SetAttrString(IntPtr pointer, string name, IntPtr value)
        {
            using var namePtr = new StrPtr(name, Encoding.UTF8);
            return Delegates.PyObject_SetAttrString(pointer, namePtr, value);
        }

        internal static int PyObject_HasAttr(BorrowedReference pointer, BorrowedReference name) => Delegates.PyObject_HasAttr(pointer, name);


        internal static NewReference PyObject_GetAttr(BorrowedReference pointer, IntPtr name)
            => Delegates.PyObject_GetAttr(pointer, new BorrowedReference(name));
        internal static IntPtr PyObject_GetAttr(IntPtr pointer, IntPtr name)
            => Delegates.PyObject_GetAttr(new BorrowedReference(pointer), new BorrowedReference(name))
                        .DangerousMoveToPointerOrNull();
        internal static NewReference PyObject_GetAttr(BorrowedReference pointer, BorrowedReference name) => Delegates.PyObject_GetAttr(pointer, name);


        internal static int PyObject_SetAttr(IntPtr pointer, IntPtr name, IntPtr value) => Delegates.PyObject_SetAttr(pointer, name, value);


        internal static IntPtr PyObject_GetItem(IntPtr pointer, IntPtr key) => Delegates.PyObject_GetItem(pointer, key);


        internal static int PyObject_SetItem(IntPtr pointer, IntPtr key, IntPtr value) => Delegates.PyObject_SetItem(pointer, key, value);


        internal static int PyObject_DelItem(IntPtr pointer, IntPtr key) => Delegates.PyObject_DelItem(pointer, key);


        internal static IntPtr PyObject_GetIter(IntPtr op) => Delegates.PyObject_GetIter(op);


        internal static IntPtr PyObject_Call(IntPtr pointer, IntPtr args, IntPtr kw) => Delegates.PyObject_Call(pointer, args, kw);


        internal static IntPtr PyObject_CallObject(IntPtr pointer, IntPtr args) => Delegates.PyObject_CallObject(pointer, args);


        internal static int PyObject_RichCompareBool(IntPtr value1, IntPtr value2, int opid) => Delegates.PyObject_RichCompareBool(value1, value2, opid);

        internal static int PyObject_Compare(IntPtr value1, IntPtr value2)
        {
            int res;
            res = PyObject_RichCompareBool(value1, value2, Py_LT);
            if (-1 == res)
                return -1;
            else if (1 == res)
                return -1;

            res = PyObject_RichCompareBool(value1, value2, Py_EQ);
            if (-1 == res)
                return -1;
            else if (1 == res)
                return 0;

            res = PyObject_RichCompareBool(value1, value2, Py_GT);
            if (-1 == res)
                return -1;
            else if (1 == res)
                return 1;

            Exceptions.SetError(Exceptions.SystemError, "Error comparing objects");
            return -1;
        }


        internal static int PyObject_IsInstance(IntPtr ob, IntPtr type) => Delegates.PyObject_IsInstance(ob, type);


        internal static int PyObject_IsSubclass(BorrowedReference ob, BorrowedReference type) => Delegates.PyObject_IsSubclass(ob, type);


        internal static int PyCallable_Check(IntPtr pointer) => Delegates.PyCallable_Check(pointer);


        internal static int PyObject_IsTrue(IntPtr pointer) => PyObject_IsTrue(new BorrowedReference(pointer));
        internal static int PyObject_IsTrue(BorrowedReference pointer) => Delegates.PyObject_IsTrue(pointer);


        internal static int PyObject_Not(IntPtr pointer) => Delegates.PyObject_Not(pointer);

        internal static nint PyObject_Size(BorrowedReference pointer) => Delegates.PyObject_Size(pointer);


        internal static nint PyObject_Hash(IntPtr op) => Delegates.PyObject_Hash(op);


        internal static IntPtr PyObject_Repr(IntPtr pointer) => Delegates.PyObject_Repr(pointer);


        internal static IntPtr PyObject_Str(IntPtr pointer) => Delegates.PyObject_Str(pointer);


        internal static IntPtr PyObject_Unicode(IntPtr pointer) => Delegates.PyObject_Unicode(pointer);


        internal static IntPtr PyObject_Dir(IntPtr pointer) => Delegates.PyObject_Dir(pointer);

#if PYTHON_WITH_PYDEBUG
        [DllImport(_PythonDll, CallingConvention = CallingConvention.Cdecl)]
        internal static extern void _Py_NewReference(IntPtr ob);
#endif

        //====================================================================
        // Python buffer API
        //====================================================================


        internal static int PyObject_GetBuffer(IntPtr exporter, ref Py_buffer view, int flags) => Delegates.PyObject_GetBuffer(exporter, ref view, flags);


        internal static void PyBuffer_Release(ref Py_buffer view) => Delegates.PyBuffer_Release(ref view);


        internal static IntPtr PyBuffer_SizeFromFormat(string format)
        {
            using var formatPtr = new StrPtr(format, Encoding.ASCII);
            return Delegates.PyBuffer_SizeFromFormat(formatPtr);
        }

        internal static int PyBuffer_IsContiguous(ref Py_buffer view, char order) => Delegates.PyBuffer_IsContiguous(ref view, order);


        internal static IntPtr PyBuffer_GetPointer(ref Py_buffer view, IntPtr[] indices) => Delegates.PyBuffer_GetPointer(ref view, indices);


        internal static int PyBuffer_FromContiguous(ref Py_buffer view, IntPtr buf, IntPtr len, char fort) => Delegates.PyBuffer_FromContiguous(ref view, buf, len, fort);


        internal static int PyBuffer_ToContiguous(IntPtr buf, ref Py_buffer src, IntPtr len, char order) => Delegates.PyBuffer_ToContiguous(buf, ref src, len, order);


        internal static void PyBuffer_FillContiguousStrides(int ndims, IntPtr shape, IntPtr strides, int itemsize, char order) => Delegates.PyBuffer_FillContiguousStrides(ndims, shape, strides, itemsize, order);


        internal static int PyBuffer_FillInfo(ref Py_buffer view, IntPtr exporter, IntPtr buf, IntPtr len, int _readonly, int flags) => Delegates.PyBuffer_FillInfo(ref view, exporter, buf, len, _readonly, flags);

        //====================================================================
        // Python number API
        //====================================================================


        internal static IntPtr PyNumber_Int(IntPtr ob) => Delegates.PyNumber_Int(ob);


        internal static IntPtr PyNumber_Long(IntPtr ob) => Delegates.PyNumber_Long(ob);


        internal static IntPtr PyNumber_Float(IntPtr ob) => Delegates.PyNumber_Float(ob);


        internal static bool PyNumber_Check(IntPtr ob) => Delegates.PyNumber_Check(ob);

        internal static bool PyInt_Check(BorrowedReference ob)
            => PyObject_TypeCheck(ob, new BorrowedReference(PyIntType));
        internal static bool PyInt_Check(IntPtr ob)
        {
            return PyObject_TypeCheck(ob, PyIntType);
        }

        internal static bool PyBool_Check(IntPtr ob)
        {
            return PyObject_TypeCheck(ob, PyBoolType);
        }

        internal static IntPtr PyInt_FromInt32(int value)
        {
            var v = new IntPtr(value);
            return PyInt_FromLong(v);
        }

        internal static IntPtr PyInt_FromInt64(long value)
        {
            var v = new IntPtr(value);
            return PyInt_FromLong(v);
        }


        private static IntPtr PyInt_FromLong(IntPtr value) => Delegates.PyInt_FromLong(value);


        internal static int PyInt_AsLong(IntPtr value) => Delegates.PyInt_AsLong(value);


        internal static bool PyLong_Check(IntPtr ob)
        {
            return PyObject_TYPE(ob) == PyLongType;
        }


        internal static IntPtr PyLong_FromLong(long value) => Delegates.PyLong_FromLong(value);


        internal static IntPtr PyLong_FromUnsignedLong32(uint value) => Delegates.PyLong_FromUnsignedLong32(value);


        internal static IntPtr PyLong_FromUnsignedLong64(ulong value) => Delegates.PyLong_FromUnsignedLong64(value);

        internal static IntPtr PyLong_FromUnsignedLong(object value)
        {
            if (Is32Bit || IsWindows)
                return PyLong_FromUnsignedLong32(Convert.ToUInt32(value));
            else
                return PyLong_FromUnsignedLong64(Convert.ToUInt64(value));
        }


        internal static IntPtr PyLong_FromDouble(double value) => Delegates.PyLong_FromDouble(value);


        internal static IntPtr PyLong_FromLongLong(long value) => Delegates.PyLong_FromLongLong(value);


        internal static IntPtr PyLong_FromUnsignedLongLong(ulong value) => Delegates.PyLong_FromUnsignedLongLong(value);


        internal static IntPtr PyLong_FromString(string value, IntPtr end, int radix)
        {
            using var valPtr = new StrPtr(value, Encoding.UTF8);
            return Delegates.PyLong_FromString(valPtr, end, radix);
        }



        internal static nuint PyLong_AsUnsignedSize_t(IntPtr value) => Delegates.PyLong_AsUnsignedSize_t(value);

        internal static nint PyLong_AsSignedSize_t(IntPtr value) => Delegates.PyLong_AsSignedSize_t(new BorrowedReference(value));

        internal static nint PyLong_AsSignedSize_t(BorrowedReference value) => Delegates.PyLong_AsSignedSize_t(value);

        /// <summary>
        /// This function is a rename of PyLong_AsLongLong, which has a commonly undesired
        /// behavior to convert everything (including floats) to integer type, before returning
        /// the value as <see cref="Int64"/>.
        ///
        /// <para>In most cases you need to check that value is an instance of PyLongObject
        /// before using this function using <see cref="PyLong_Check(IntPtr)"/>.</para>
        /// </summary>

        internal static long PyExplicitlyConvertToInt64(IntPtr value) => Delegates.PyExplicitlyConvertToInt64(value);

        internal static ulong PyLong_AsUnsignedLongLong(IntPtr value) => Delegates.PyLong_AsUnsignedLongLong(value);

        internal static bool PyFloat_Check(IntPtr ob)
        {
            return PyObject_TYPE(ob) == PyFloatType;
        }

        /// <summary>
        /// Return value: New reference.
        /// Create a Python integer from the pointer p. The pointer value can be retrieved from the resulting value using PyLong_AsVoidPtr().
        /// </summary>
        internal static NewReference PyLong_FromVoidPtr(IntPtr p) => Delegates.PyLong_FromVoidPtr(p);

        /// <summary>
        /// Convert a Python integer pylong to a C void pointer. If pylong cannot be converted, an OverflowError will be raised. This is only assured to produce a usable void pointer for values created with PyLong_FromVoidPtr().
        /// </summary>

        internal static IntPtr PyLong_AsVoidPtr(BorrowedReference ob) => Delegates.PyLong_AsVoidPtr(ob);


        internal static IntPtr PyFloat_FromDouble(double value) => Delegates.PyFloat_FromDouble(value);


        internal static NewReference PyFloat_FromString(BorrowedReference value) => Delegates.PyFloat_FromString(value);


        internal static double PyFloat_AsDouble(IntPtr ob) => Delegates.PyFloat_AsDouble(ob);


        internal static IntPtr PyNumber_Add(IntPtr o1, IntPtr o2) => Delegates.PyNumber_Add(o1, o2);


        internal static IntPtr PyNumber_Subtract(IntPtr o1, IntPtr o2) => Delegates.PyNumber_Subtract(o1, o2);


        internal static IntPtr PyNumber_Multiply(IntPtr o1, IntPtr o2) => Delegates.PyNumber_Multiply(o1, o2);


        internal static IntPtr PyNumber_TrueDivide(IntPtr o1, IntPtr o2) => Delegates.PyNumber_TrueDivide(o1, o2);


        internal static IntPtr PyNumber_And(IntPtr o1, IntPtr o2) => Delegates.PyNumber_And(o1, o2);


        internal static IntPtr PyNumber_Xor(IntPtr o1, IntPtr o2) => Delegates.PyNumber_Xor(o1, o2);


        internal static IntPtr PyNumber_Or(IntPtr o1, IntPtr o2) => Delegates.PyNumber_Or(o1, o2);


        internal static IntPtr PyNumber_Lshift(IntPtr o1, IntPtr o2) => Delegates.PyNumber_Lshift(o1, o2);


        internal static IntPtr PyNumber_Rshift(IntPtr o1, IntPtr o2) => Delegates.PyNumber_Rshift(o1, o2);


        internal static IntPtr PyNumber_Power(IntPtr o1, IntPtr o2) => Delegates.PyNumber_Power(o1, o2);


        internal static IntPtr PyNumber_Remainder(IntPtr o1, IntPtr o2) => Delegates.PyNumber_Remainder(o1, o2);


        internal static IntPtr PyNumber_InPlaceAdd(IntPtr o1, IntPtr o2) => Delegates.PyNumber_InPlaceAdd(o1, o2);


        internal static IntPtr PyNumber_InPlaceSubtract(IntPtr o1, IntPtr o2) => Delegates.PyNumber_InPlaceSubtract(o1, o2);


        internal static IntPtr PyNumber_InPlaceMultiply(IntPtr o1, IntPtr o2) => Delegates.PyNumber_InPlaceMultiply(o1, o2);


        internal static IntPtr PyNumber_InPlaceTrueDivide(IntPtr o1, IntPtr o2) => Delegates.PyNumber_InPlaceTrueDivide(o1, o2);


        internal static IntPtr PyNumber_InPlaceAnd(IntPtr o1, IntPtr o2) => Delegates.PyNumber_InPlaceAnd(o1, o2);


        internal static IntPtr PyNumber_InPlaceXor(IntPtr o1, IntPtr o2) => Delegates.PyNumber_InPlaceXor(o1, o2);


        internal static IntPtr PyNumber_InPlaceOr(IntPtr o1, IntPtr o2) => Delegates.PyNumber_InPlaceOr(o1, o2);


        internal static IntPtr PyNumber_InPlaceLshift(IntPtr o1, IntPtr o2) => Delegates.PyNumber_InPlaceLshift(o1, o2);


        internal static IntPtr PyNumber_InPlaceRshift(IntPtr o1, IntPtr o2) => Delegates.PyNumber_InPlaceRshift(o1, o2);


        internal static IntPtr PyNumber_InPlacePower(IntPtr o1, IntPtr o2) => Delegates.PyNumber_InPlacePower(o1, o2);


        internal static IntPtr PyNumber_InPlaceRemainder(IntPtr o1, IntPtr o2) => Delegates.PyNumber_InPlaceRemainder(o1, o2);


        internal static IntPtr PyNumber_Negative(IntPtr o1) => Delegates.PyNumber_Negative(o1);


        internal static IntPtr PyNumber_Positive(IntPtr o1) => Delegates.PyNumber_Positive(o1);


        internal static IntPtr PyNumber_Invert(IntPtr o1) => Delegates.PyNumber_Invert(o1);


        //====================================================================
        // Python sequence API
        //====================================================================


        internal static bool PySequence_Check(IntPtr pointer) => Delegates.PySequence_Check(pointer);

        internal static NewReference PySequence_GetItem(BorrowedReference pointer, nint index) => Delegates.PySequence_GetItem(pointer, index);

        internal static int PySequence_SetItem(IntPtr pointer, long index, IntPtr value)
        {
            return PySequence_SetItem(pointer, new IntPtr(index), value);
        }


        private static int PySequence_SetItem(IntPtr pointer, IntPtr index, IntPtr value) => Delegates.PySequence_SetItem(pointer, index, value);

        internal static int PySequence_DelItem(IntPtr pointer, long index)
        {
            return PySequence_DelItem(pointer, new IntPtr(index));
        }


        private static int PySequence_DelItem(IntPtr pointer, IntPtr index) => Delegates.PySequence_DelItem(pointer, index);

        internal static IntPtr PySequence_GetSlice(IntPtr pointer, long i1, long i2)
        {
            return PySequence_GetSlice(pointer, new IntPtr(i1), new IntPtr(i2));
        }


        private static IntPtr PySequence_GetSlice(IntPtr pointer, IntPtr i1, IntPtr i2) => Delegates.PySequence_GetSlice(pointer, i1, i2);

        internal static int PySequence_SetSlice(IntPtr pointer, long i1, long i2, IntPtr v)
        {
            return PySequence_SetSlice(pointer, new IntPtr(i1), new IntPtr(i2), v);
        }


        private static int PySequence_SetSlice(IntPtr pointer, IntPtr i1, IntPtr i2, IntPtr v) => Delegates.PySequence_SetSlice(pointer, i1, i2, v);

        internal static int PySequence_DelSlice(IntPtr pointer, long i1, long i2)
        {
            return PySequence_DelSlice(pointer, new IntPtr(i1), new IntPtr(i2));
        }


        private static int PySequence_DelSlice(IntPtr pointer, IntPtr i1, IntPtr i2) => Delegates.PySequence_DelSlice(pointer, i1, i2);

        [Obsolete]
        internal static nint PySequence_Size(IntPtr pointer) => PySequence_Size(new BorrowedReference(pointer));
        internal static nint PySequence_Size(BorrowedReference pointer) => Delegates.PySequence_Size(pointer);


        internal static int PySequence_Contains(IntPtr pointer, IntPtr item) => Delegates.PySequence_Contains(pointer, item);


        internal static IntPtr PySequence_Concat(IntPtr pointer, IntPtr other) => Delegates.PySequence_Concat(pointer, other);

        internal static IntPtr PySequence_Repeat(IntPtr pointer, long count)
        {
            return PySequence_Repeat(pointer, new IntPtr(count));
        }


        private static IntPtr PySequence_Repeat(IntPtr pointer, IntPtr count) => Delegates.PySequence_Repeat(pointer, count);


        internal static int PySequence_Index(IntPtr pointer, IntPtr item) => Delegates.PySequence_Index(pointer, item);

        internal static long PySequence_Count(IntPtr pointer, IntPtr value)
        {
            return (long)_PySequence_Count(pointer, value);
        }


        private static IntPtr _PySequence_Count(IntPtr pointer, IntPtr value) => Delegates._PySequence_Count(pointer, value);


        internal static IntPtr PySequence_Tuple(IntPtr pointer) => Delegates.PySequence_Tuple(pointer);


        internal static IntPtr PySequence_List(IntPtr pointer) => Delegates.PySequence_List(pointer);


        //====================================================================
        // Python string API
        //====================================================================
        internal static bool IsStringType(BorrowedReference op)
        {
            BorrowedReference t = PyObject_TYPE(op);
            return (t == new BorrowedReference(PyStringType))
                || (t == new BorrowedReference(PyUnicodeType));
        }
        internal static bool IsStringType(IntPtr op)
        {
            IntPtr t = PyObject_TYPE(op);
            return (t == PyStringType) || (t == PyUnicodeType);
        }

        internal static bool PyString_Check(IntPtr ob)
        {
            return PyObject_TYPE(ob) == PyStringType;
        }

        internal static IntPtr PyString_FromString(string value)
        {
            fixed(char* ptr = value)
                return PyUnicode_FromKindAndData(2, (IntPtr)ptr, value.Length);
        }


        internal static IntPtr EmptyPyBytes()
        {
            byte* bytes = stackalloc byte[1];
            bytes[0] = 0;
            return Delegates.PyBytes_FromString((IntPtr)bytes);
        }

        internal static long PyBytes_Size(IntPtr op)
        {
            return (long)_PyBytes_Size(op);
        }


        private static IntPtr _PyBytes_Size(IntPtr op) => Delegates._PyBytes_Size(op);

        internal static IntPtr PyBytes_AS_STRING(IntPtr ob)
        {
            return ob + BytesOffset.ob_sval;
        }


        internal static IntPtr PyUnicode_FromStringAndSize(IntPtr value, long size)
        {
            return PyUnicode_FromStringAndSize(value, new IntPtr(size));
        }


        private static IntPtr PyUnicode_FromStringAndSize(IntPtr value, IntPtr size) => Delegates.PyUnicode_FromStringAndSize(value, size);


        internal static IntPtr PyUnicode_AsUTF8(IntPtr unicode) => Delegates.PyUnicode_AsUTF8(unicode);

        internal static bool PyUnicode_Check(IntPtr ob)
        {
            return PyObject_TYPE(ob) == PyUnicodeType;
        }


        internal static IntPtr PyUnicode_FromObject(IntPtr ob) => Delegates.PyUnicode_FromObject(ob);


        internal static IntPtr PyUnicode_FromEncodedObject(IntPtr ob, IntPtr enc, IntPtr err) => Delegates.PyUnicode_FromEncodedObject(ob, enc, err);

        internal static IntPtr PyUnicode_FromKindAndData(int kind, IntPtr s, long size)
        {
            return PyUnicode_FromKindAndData(kind, s, new IntPtr(size));
        }


        private static IntPtr PyUnicode_FromKindAndData(int kind, IntPtr s, IntPtr size)
            => Delegates.PyUnicode_FromKindAndData(kind, s, size);

        internal static IntPtr PyUnicode_FromUnicode(string s, long size)
        {
            fixed(char* ptr = s)
                return PyUnicode_FromKindAndData(2, (IntPtr)ptr, size);
        }


        internal static int PyUnicode_GetMax() => Delegates.PyUnicode_GetMax();

        internal static long PyUnicode_GetSize(IntPtr ob)
        {
            return (long)_PyUnicode_GetSize(ob);
        }


        private static IntPtr _PyUnicode_GetSize(IntPtr ob) => Delegates._PyUnicode_GetSize(ob);


        internal static IntPtr PyUnicode_AsUnicode(IntPtr ob) => Delegates.PyUnicode_AsUnicode(ob);
        internal static NewReference PyUnicode_AsUTF16String(BorrowedReference ob) => Delegates.PyUnicode_AsUTF16String(ob);



        internal static IntPtr PyUnicode_FromOrdinal(int c) => Delegates.PyUnicode_FromOrdinal(c);

        internal static IntPtr PyUnicode_FromString(string s)
        {
            return PyUnicode_FromUnicode(s, s.Length);
        }


        internal static IntPtr PyUnicode_InternFromString(string s)
        {
            using var ptr = new StrPtr(s, Encoding.UTF8);
            return Delegates.PyUnicode_InternFromString(ptr);
        }

        internal static int PyUnicode_Compare(IntPtr left, IntPtr right) => Delegates.PyUnicode_Compare(left, right);

        internal static string GetManagedString(in BorrowedReference borrowedReference)
            => GetManagedString(borrowedReference.DangerousGetAddress());
        /// <summary>
        /// Function to access the internal PyUnicode/PyString object and
        /// convert it to a managed string with the correct encoding.
        /// </summary>
        /// <remarks>
        /// We can't easily do this through through the CustomMarshaler's on
        /// the returns because will have access to the IntPtr but not size.
        /// <para />
        /// For PyUnicodeType, we can't convert with Marshal.PtrToStringUni
        /// since it only works for UCS2.
        /// </remarks>
        /// <param name="op">PyStringType or PyUnicodeType object to convert</param>
        /// <returns>Managed String</returns>
        internal static string GetManagedString(IntPtr op)
        {
            IntPtr type = PyObject_TYPE(op);

            if (type == PyUnicodeType)
            {
                using var p = PyUnicode_AsUTF16String(new BorrowedReference(op));
                int length = (int)PyUnicode_GetSize(op);
                char* codePoints = (char*)PyBytes_AS_STRING(p.DangerousGetAddress());
                return new string(codePoints,
                                  startIndex: 1, // skip BOM
                                  length: length);
            }

            return null;
        }


        //====================================================================
        // Python dictionary API
        //====================================================================

        internal static bool PyDict_Check(IntPtr ob)
        {
            return PyObject_TYPE(ob) == PyDictType;
        }


        internal static IntPtr PyDict_New() => Delegates.PyDict_New();


        internal static int PyDict_Next(IntPtr p, out IntPtr ppos, out IntPtr pkey, out IntPtr pvalue) => Delegates.PyDict_Next(p, out ppos, out pkey, out pvalue);


        internal static IntPtr PyDictProxy_New(IntPtr dict) => Delegates.PyDictProxy_New(dict);

        /// <summary>
        /// Return value: Borrowed reference.
        /// Return NULL if the key is not present, but without setting an exception.
        /// </summary>
        internal static IntPtr PyDict_GetItem(IntPtr pointer, IntPtr key)
            => Delegates.PyDict_GetItem(new BorrowedReference(pointer), new BorrowedReference(key))
                .DangerousGetAddressOrNull();
        /// <summary>
        /// Return NULL if the key is not present, but without setting an exception.
        /// </summary>
        internal static BorrowedReference PyDict_GetItem(BorrowedReference pointer, BorrowedReference key) => Delegates.PyDict_GetItem(pointer, key);

        internal static BorrowedReference PyDict_GetItemString(BorrowedReference pointer, string key)
        {
            using var keyStr = new StrPtr(key, Encoding.UTF8);
            return Delegates.PyDict_GetItemString(pointer, keyStr);
        }

        internal static BorrowedReference PyDict_GetItemWithError(BorrowedReference pointer, BorrowedReference key) => Delegates.PyDict_GetItemWithError(pointer, key);

        /// <summary>
        /// Return 0 on success or -1 on failure.
        /// </summary>
        [Obsolete]
        internal static int PyDict_SetItem(IntPtr dict, IntPtr key, IntPtr value) => Delegates.PyDict_SetItem(new BorrowedReference(dict), new BorrowedReference(key), new BorrowedReference(value));
        /// <summary>
        /// Return 0 on success or -1 on failure.
        /// </summary>
        internal static int PyDict_SetItem(BorrowedReference dict, IntPtr key, BorrowedReference value) => Delegates.PyDict_SetItem(dict, new BorrowedReference(key), value);
        /// <summary>
        /// Return 0 on success or -1 on failure.
        /// </summary>
        internal static int PyDict_SetItem(BorrowedReference dict, BorrowedReference key, BorrowedReference value) => Delegates.PyDict_SetItem(dict, key, value);

        /// <summary>
        ///  Return 0 on success or -1 on failure.
        /// </summary>
        internal static int PyDict_SetItemString(IntPtr dict, string key, IntPtr value)
            => PyDict_SetItemString(new BorrowedReference(dict), key, new BorrowedReference(value));

        /// <summary>
        ///  Return 0 on success or -1 on failure.
        /// </summary>
        internal static int PyDict_SetItemString(BorrowedReference dict, string key, BorrowedReference value)
        {
            using var keyPtr = new StrPtr(key, Encoding.UTF8);
            return Delegates.PyDict_SetItemString(dict, keyPtr, value);
        }

        internal static int PyDict_DelItem(BorrowedReference pointer, BorrowedReference key) => Delegates.PyDict_DelItem(pointer, key);


        internal static int PyDict_DelItemString(BorrowedReference pointer, string key)
        {
            using var keyPtr = new StrPtr(key, Encoding.UTF8);
            return Delegates.PyDict_DelItemString(pointer, keyPtr);
        }

        internal static int PyMapping_HasKey(IntPtr pointer, IntPtr key) => Delegates.PyMapping_HasKey(pointer, key);


        [Obsolete]
        internal static IntPtr PyDict_Keys(IntPtr pointer)
            => Delegates.PyDict_Keys(new BorrowedReference(pointer))
                        .DangerousMoveToPointerOrNull();
        internal static NewReference PyDict_Keys(BorrowedReference pointer) => Delegates.PyDict_Keys(pointer);


        internal static IntPtr PyDict_Values(IntPtr pointer) => Delegates.PyDict_Values(pointer);


        internal static NewReference PyDict_Items(BorrowedReference pointer) => Delegates.PyDict_Items(pointer);


        internal static IntPtr PyDict_Copy(IntPtr pointer) => Delegates.PyDict_Copy(pointer);


        internal static int PyDict_Update(BorrowedReference pointer, BorrowedReference other) => Delegates.PyDict_Update(pointer, other);


        internal static void PyDict_Clear(IntPtr pointer) => Delegates.PyDict_Clear(pointer);

        internal static long PyDict_Size(IntPtr pointer)
        {
            return (long)_PyDict_Size(pointer);
        }


        internal static IntPtr _PyDict_Size(IntPtr pointer) => Delegates._PyDict_Size(pointer);


        internal static NewReference PySet_New(BorrowedReference iterable) => Delegates.PySet_New(iterable);


        internal static int PySet_Add(BorrowedReference set, BorrowedReference key) => Delegates.PySet_Add(set, key);

        /// <summary>
        /// Return 1 if found, 0 if not found, and -1 if an error is encountered.
        /// </summary>

        internal static int PySet_Contains(BorrowedReference anyset, BorrowedReference key) => Delegates.PySet_Contains(anyset, key);

        //====================================================================
        // Python list API
        //====================================================================

        internal static bool PyList_Check(IntPtr ob)
        {
            return PyObject_TYPE(ob) == PyListType;
        }

        internal static IntPtr PyList_New(long size)
        {
            return PyList_New(new IntPtr(size));
        }


        private static IntPtr PyList_New(IntPtr size) => Delegates.PyList_New(size);


        internal static IntPtr PyList_AsTuple(IntPtr pointer) => Delegates.PyList_AsTuple(pointer);

        internal static BorrowedReference PyList_GetItem(BorrowedReference pointer, long index)
        {
            return PyList_GetItem(pointer, new IntPtr(index));
        }


        private static BorrowedReference PyList_GetItem(BorrowedReference pointer, IntPtr index) => Delegates.PyList_GetItem(pointer, index);

        internal static int PyList_SetItem(IntPtr pointer, long index, IntPtr value)
        {
            return PyList_SetItem(pointer, new IntPtr(index), value);
        }


        private static int PyList_SetItem(IntPtr pointer, IntPtr index, IntPtr value) => Delegates.PyList_SetItem(pointer, index, value);

        internal static int PyList_Insert(BorrowedReference pointer, long index, IntPtr value)
        {
            return PyList_Insert(pointer, new IntPtr(index), value);
        }


        private static int PyList_Insert(BorrowedReference pointer, IntPtr index, IntPtr value) => Delegates.PyList_Insert(pointer, index, value);


        internal static int PyList_Append(BorrowedReference pointer, IntPtr value) => Delegates.PyList_Append(pointer, value);


        internal static int PyList_Reverse(BorrowedReference pointer) => Delegates.PyList_Reverse(pointer);


        internal static int PyList_Sort(BorrowedReference pointer) => Delegates.PyList_Sort(pointer);

        internal static IntPtr PyList_GetSlice(IntPtr pointer, long start, long end)
        {
            return PyList_GetSlice(pointer, new IntPtr(start), new IntPtr(end));
        }


        private static IntPtr PyList_GetSlice(IntPtr pointer, IntPtr start, IntPtr end) => Delegates.PyList_GetSlice(pointer, start, end);

        internal static int PyList_SetSlice(IntPtr pointer, long start, long end, IntPtr value)
        {
            return PyList_SetSlice(pointer, new IntPtr(start), new IntPtr(end), value);
        }


        private static int PyList_SetSlice(IntPtr pointer, IntPtr start, IntPtr end, IntPtr value) => Delegates.PyList_SetSlice(pointer, start, end, value);


        internal static nint PyList_Size(BorrowedReference pointer) => Delegates.PyList_Size(pointer);

        //====================================================================
        // Python tuple API
        //====================================================================

        internal static bool PyTuple_Check(BorrowedReference ob)
        {
            return PyObject_TYPE(ob) == new BorrowedReference(PyTupleType);
        }
        internal static bool PyTuple_Check(IntPtr ob)
        {
            return PyObject_TYPE(ob) == PyTupleType;
        }

        internal static IntPtr PyTuple_New(long size)
        {
            return PyTuple_New(new IntPtr(size));
        }


        private static IntPtr PyTuple_New(IntPtr size) => Delegates.PyTuple_New(size);

        internal static BorrowedReference PyTuple_GetItem(BorrowedReference pointer, long index)
            => PyTuple_GetItem(pointer, new IntPtr(index));
        internal static IntPtr PyTuple_GetItem(IntPtr pointer, long index)
        {
            return PyTuple_GetItem(new BorrowedReference(pointer), new IntPtr(index))
                .DangerousGetAddressOrNull();
        }


        private static BorrowedReference PyTuple_GetItem(BorrowedReference pointer, IntPtr index) => Delegates.PyTuple_GetItem(pointer, index);

        internal static int PyTuple_SetItem(IntPtr pointer, long index, IntPtr value)
        {
            return PyTuple_SetItem(pointer, new IntPtr(index), value);
        }


        private static int PyTuple_SetItem(IntPtr pointer, IntPtr index, IntPtr value) => Delegates.PyTuple_SetItem(pointer, index, value);

        internal static IntPtr PyTuple_GetSlice(IntPtr pointer, long start, long end)
        {
            return PyTuple_GetSlice(pointer, new IntPtr(start), new IntPtr(end));
        }


        private static IntPtr PyTuple_GetSlice(IntPtr pointer, IntPtr start, IntPtr end) => Delegates.PyTuple_GetSlice(pointer, start, end);


        internal static nint PyTuple_Size(IntPtr pointer) => PyTuple_Size(new BorrowedReference(pointer));
        internal static nint PyTuple_Size(BorrowedReference pointer) => Delegates.PyTuple_Size(pointer);


        //====================================================================
        // Python iterator API
        //====================================================================

        internal static bool PyIter_Check(IntPtr pointer)
        {
            var ob_type = Marshal.ReadIntPtr(pointer, ObjectOffset.ob_type);
            IntPtr tp_iternext = Marshal.ReadIntPtr(ob_type, TypeOffset.tp_iternext);
            return tp_iternext != IntPtr.Zero && tp_iternext != _PyObject_NextNotImplemented;
        }


        internal static IntPtr PyIter_Next(IntPtr pointer)
            => Delegates.PyIter_Next(new BorrowedReference(pointer)).DangerousMoveToPointerOrNull();
        internal static NewReference PyIter_Next(BorrowedReference pointer) => Delegates.PyIter_Next(pointer);


        //====================================================================
        // Python module API
        //====================================================================


        internal static NewReference PyModule_New(string name)
        {
            using var namePtr = new StrPtr(name, Encoding.UTF8);
            return Delegates.PyModule_New(namePtr);
        }

        internal static string PyModule_GetName(IntPtr module)
            => Delegates.PyModule_GetName(module).ToString(Encoding.UTF8);

        internal static BorrowedReference PyModule_GetDict(BorrowedReference module) => Delegates.PyModule_GetDict(module);


        internal static string PyModule_GetFilename(IntPtr module)
            => Delegates.PyModule_GetFilename(module).ToString(Encoding.UTF8);

#if PYTHON_WITH_PYDEBUG
        [DllImport(_PythonDll, EntryPoint = "PyModule_Create2TraceRefs", CallingConvention = CallingConvention.Cdecl)]
#else

#endif
        internal static IntPtr PyModule_Create2(IntPtr module, int apiver) => Delegates.PyModule_Create2(module, apiver);


        internal static IntPtr PyImport_Import(IntPtr name) => Delegates.PyImport_Import(name);

        /// <summary>
        /// Return value: New reference.
        /// </summary>

        internal static NewReference PyImport_ImportModule(string name)
        {
            using var namePtr = new StrPtr(name, Encoding.UTF8);
            return Delegates.PyImport_ImportModule(namePtr);
        }

        internal static NewReference PyImport_ReloadModule(BorrowedReference module) => Delegates.PyImport_ReloadModule(module);


        internal static BorrowedReference PyImport_AddModule(string name)
        {
            using var namePtr = new StrPtr(name, Encoding.UTF8);
            return Delegates.PyImport_AddModule(namePtr);
        }

        internal static BorrowedReference PyImport_GetModuleDict() => Delegates.PyImport_GetModuleDict();


        internal static void PySys_SetArgvEx(int argc, string[] argv, int updatepath)
        {
            var marshaler = StrArrayMarshaler.GetInstance(null);
            var argvPtr = marshaler.MarshalManagedToNative(argv);
            try
            {
                Delegates.PySys_SetArgvEx(argc, argvPtr, updatepath);
            }
            finally
            {
                marshaler.CleanUpNativeData(argvPtr);
            }
        }

        /// <summary>
        /// Return value: Borrowed reference.
        /// Return the object name from the sys module or NULL if it does not exist, without setting an exception.
        /// </summary>

        internal static BorrowedReference PySys_GetObject(string name)
        {
            using var namePtr = new StrPtr(name, Encoding.UTF8);
            return Delegates.PySys_GetObject(namePtr);
        }

        internal static int PySys_SetObject(string name, BorrowedReference ob)
        {
            using var namePtr = new StrPtr(name, Encoding.UTF8);
            return Delegates.PySys_SetObject(namePtr, ob);
        }


        //====================================================================
        // Python type object API
        //====================================================================
        internal static bool PyType_Check(IntPtr ob)
        {
            return PyObject_TypeCheck(ob, PyTypeType);
        }


        internal static void PyType_Modified(IntPtr type) => Delegates.PyType_Modified(type);
        internal static bool PyType_IsSubtype(BorrowedReference t1, IntPtr ofType)
            => PyType_IsSubtype(t1, new BorrowedReference(ofType));
        internal static bool PyType_IsSubtype(BorrowedReference t1, BorrowedReference t2) => Delegates.PyType_IsSubtype(t1, t2);

        internal static bool PyObject_TypeCheck(IntPtr ob, IntPtr tp)
            => PyObject_TypeCheck(new BorrowedReference(ob), new BorrowedReference(tp));
        internal static bool PyObject_TypeCheck(BorrowedReference ob, BorrowedReference tp)
        {
            BorrowedReference t = PyObject_TYPE(ob);
            return (t == tp) || PyType_IsSubtype(t, tp);
        }

        internal static bool PyType_IsSameAsOrSubtype(BorrowedReference type, IntPtr ofType)
            => PyType_IsSameAsOrSubtype(type, new BorrowedReference(ofType));
        internal static bool PyType_IsSameAsOrSubtype(BorrowedReference type, BorrowedReference ofType)
        {
            return (type == ofType) || PyType_IsSubtype(type, ofType);
        }


        internal static IntPtr PyType_GenericNew(IntPtr type, IntPtr args, IntPtr kw) => Delegates.PyType_GenericNew(type, args, kw);

        internal static IntPtr PyType_GenericAlloc(IntPtr type, long n)
        {
            return PyType_GenericAlloc(type, new IntPtr(n));
        }


        private static IntPtr PyType_GenericAlloc(IntPtr type, IntPtr n) => Delegates.PyType_GenericAlloc(type, n);
        
        internal static NewReference PyType_FromSpecWithBases(in NativeTypeSpec spec, BorrowedReference bases) => Delegates.PyType_FromSpecWithBases(in spec, bases);

        /// <summary>
        /// Finalize a type object. This should be called on all type objects to finish their initialization. This function is responsible for adding inherited slots from a type’s base class. Return 0 on success, or return -1 and sets an exception on error.
        /// </summary>

        internal static int PyType_Ready(IntPtr type) => Delegates.PyType_Ready(type);


        internal static IntPtr _PyType_Lookup(IntPtr type, IntPtr name) => Delegates._PyType_Lookup(type, name);


        internal static IntPtr PyObject_GenericGetAttr(IntPtr obj, IntPtr name) => Delegates.PyObject_GenericGetAttr(obj, name);


        internal static int PyObject_GenericSetAttr(IntPtr obj, IntPtr name, IntPtr value) => Delegates.PyObject_GenericSetAttr(obj, name, value);

        internal static NewReference PyObject_GenericGetDict(BorrowedReference o) => PyObject_GenericGetDict(o, IntPtr.Zero);
        internal static NewReference PyObject_GenericGetDict(BorrowedReference o, IntPtr context) => Delegates.PyObject_GenericGetDict(o, context);

        internal static void PyObject_GC_Del(IntPtr tp) => Delegates.PyObject_GC_Del(tp);


        internal static void PyObject_GC_Track(IntPtr tp) => Delegates.PyObject_GC_Track(tp);


        internal static void PyObject_GC_UnTrack(IntPtr tp) => Delegates.PyObject_GC_UnTrack(tp);


        internal static void _PyObject_Dump(IntPtr ob) => Delegates._PyObject_Dump(ob);

        //====================================================================
        // Python memory API
        //====================================================================

        internal static IntPtr PyMem_Malloc(long size)
        {
            return PyMem_Malloc(new IntPtr(size));
        }


        private static IntPtr PyMem_Malloc(IntPtr size) => Delegates.PyMem_Malloc(size);

        internal static IntPtr PyMem_Realloc(IntPtr ptr, long size)
        {
            return PyMem_Realloc(ptr, new IntPtr(size));
        }


        private static IntPtr PyMem_Realloc(IntPtr ptr, IntPtr size) => Delegates.PyMem_Realloc(ptr, size);


        internal static void PyMem_Free(IntPtr ptr) => Delegates.PyMem_Free(ptr);


        //====================================================================
        // Python exception API
        //====================================================================


        internal static void PyErr_SetString(IntPtr ob, string message)
        {
            using var msgPtr = new StrPtr(message, Encoding.UTF8);
            Delegates.PyErr_SetString(ob, msgPtr);
        }

        internal static void PyErr_SetObject(BorrowedReference type, BorrowedReference exceptionObject) => Delegates.PyErr_SetObject(type, exceptionObject);


        internal static IntPtr PyErr_SetFromErrno(IntPtr ob) => Delegates.PyErr_SetFromErrno(ob);


        internal static void PyErr_SetNone(IntPtr ob) => Delegates.PyErr_SetNone(ob);


<<<<<<< HEAD
        [DllImport(_PythonDll, CallingConvention = CallingConvention.Cdecl)]
        internal static extern void PyErr_Fetch(out NewReference type, out NewReference value, out NewReference traceback);

        [DllImport(_PythonDll, CallingConvention = CallingConvention.Cdecl)]
        internal static extern void PyErr_Restore(StolenReference type, StolenReference value, StolenReference traceback);
=======
        internal static int PyErr_ExceptionMatches(IntPtr exception) => Delegates.PyErr_ExceptionMatches(exception);

>>>>>>> 23527d11

        internal static int PyErr_GivenExceptionMatches(IntPtr ob, IntPtr val) => Delegates.PyErr_GivenExceptionMatches(ob, val);


        internal static void PyErr_NormalizeException(ref IntPtr ob, ref IntPtr val, ref IntPtr tb) => Delegates.PyErr_NormalizeException(ref ob, ref val, ref tb);


        internal static IntPtr PyErr_Occurred() => Delegates.PyErr_Occurred();


        internal static void PyErr_Fetch(out IntPtr ob, out IntPtr val, out IntPtr tb) => Delegates.PyErr_Fetch(out ob, out val, out tb);


        internal static void PyErr_Restore(IntPtr ob, IntPtr val, IntPtr tb) => Delegates.PyErr_Restore(ob, val, tb);


        internal static void PyErr_Clear() => Delegates.PyErr_Clear();


        internal static void PyErr_Print() => Delegates.PyErr_Print();

        /// <summary>
        /// Set the cause associated with the exception to cause. Use NULL to clear it. There is no type check to make sure that cause is either an exception instance or None. This steals a reference to cause.
        /// </summary>

        internal static void PyException_SetCause(IntPtr ex, IntPtr cause) => Delegates.PyException_SetCause(ex, cause);

        //====================================================================
        // Cell API
        //====================================================================


        internal static NewReference PyCell_Get(BorrowedReference cell) => Delegates.PyCell_Get(cell);


        internal static int PyCell_Set(BorrowedReference cell, IntPtr value) => Delegates.PyCell_Set(cell, value);

        //====================================================================
        // Python GC API
        //====================================================================

        internal const int _PyGC_REFS_SHIFT = 1;
        internal const long _PyGC_REFS_UNTRACKED = -2;
        internal const long _PyGC_REFS_REACHABLE = -3;
        internal const long _PyGC_REFS_TENTATIVELY_UNREACHABLE = -4;



        internal static IntPtr PyGC_Collect() => Delegates.PyGC_Collect();

        internal static IntPtr _Py_AS_GC(BorrowedReference ob)
        {
            // XXX: PyGC_Head has a force alignment depend on platform.
            // See PyGC_Head in objimpl.h for more details.
            return ob.DangerousGetAddress() - (Is32Bit ?  16 : 24);
        }

        internal static IntPtr _Py_FROM_GC(IntPtr gc)
        {
            return Is32Bit ? gc + 16 : gc + 24;
        }

        internal static IntPtr _PyGCHead_REFS(IntPtr gc)
        {
            unsafe
            {
                var pGC = (PyGC_Head*)gc;
                var refs = pGC->gc.gc_refs;
                if (Is32Bit)
                {
                    return new IntPtr(refs.ToInt32() >> _PyGC_REFS_SHIFT);
                }
                return new IntPtr(refs.ToInt64() >> _PyGC_REFS_SHIFT);
            }
        }

        internal static IntPtr _PyGC_REFS(BorrowedReference ob)
        {
            return _PyGCHead_REFS(_Py_AS_GC(ob));
        }

        internal static bool _PyObject_GC_IS_TRACKED(BorrowedReference ob)
            => (long)_PyGC_REFS(ob) != _PyGC_REFS_UNTRACKED;

        internal static void Py_CLEAR(ref IntPtr ob)
        {
            XDecref(ob);
            ob = IntPtr.Zero;
        }

        //====================================================================
        // Python Capsules API
        //====================================================================


        internal static NewReference PyCapsule_New(IntPtr pointer, IntPtr name, IntPtr destructor)
            => Delegates.PyCapsule_New(pointer, name, destructor);

        internal static IntPtr PyCapsule_GetPointer(BorrowedReference capsule, IntPtr name)
        {
            return Delegates.PyCapsule_GetPointer(capsule, name);
        }

        internal static int PyCapsule_SetPointer(BorrowedReference capsule, IntPtr pointer) => Delegates.PyCapsule_SetPointer(capsule, pointer);

        //====================================================================
        // Miscellaneous
        //====================================================================


        internal static IntPtr PyMethod_Self(IntPtr ob) => Delegates.PyMethod_Self(ob);


        internal static IntPtr PyMethod_Function(IntPtr ob) => Delegates.PyMethod_Function(ob);


        internal static int Py_AddPendingCall(IntPtr func, IntPtr arg) => Delegates.Py_AddPendingCall(func, arg);


        internal static int PyThreadState_SetAsyncExcLLP64(uint id, IntPtr exc) => Delegates.PyThreadState_SetAsyncExcLLP64(id, exc);

        internal static int PyThreadState_SetAsyncExcLP64(ulong id, IntPtr exc) => Delegates.PyThreadState_SetAsyncExcLP64(id, exc);


        internal static int Py_MakePendingCalls() => Delegates.Py_MakePendingCalls();

        internal static void SetNoSiteFlag()
        {
            var loader = LibraryLoader.Instance;
            IntPtr dllLocal = IntPtr.Zero;
            if (_PythonDll != "__Internal")
            {
                dllLocal = loader.Load(_PythonDll);
                if (dllLocal == IntPtr.Zero)
                {
                    throw new Exception($"Cannot load {_PythonDll}");
                }
            }
            try
            {
                Py_NoSiteFlag = loader.GetFunction(dllLocal, "Py_NoSiteFlag");
                Marshal.WriteInt32(Py_NoSiteFlag, 1);
            }
            finally
            {
                if (dllLocal != IntPtr.Zero)
                {
                    loader.Free(dllLocal);
                }
            }
        }

        /// <summary>
        /// Return value: New reference.
        /// </summary>
        internal static IntPtr GetBuiltins()
        {
            return PyImport_Import(PyIdentifier.builtins);
        }

        private static class Delegates
        {
            static readonly ILibraryLoader libraryLoader = LibraryLoader.Instance;

            static Delegates()
            {
                PyDictProxy_New = (delegate* unmanaged[Cdecl]<IntPtr, IntPtr>)GetFunctionByName(nameof(PyDictProxy_New), GetUnmanagedDll(_PythonDll));
                Py_IncRef = (delegate* unmanaged[Cdecl]<IntPtr, void>)GetFunctionByName(nameof(Py_IncRef), GetUnmanagedDll(_PythonDll));
                Py_DecRef = (delegate* unmanaged[Cdecl]<IntPtr, void>)GetFunctionByName(nameof(Py_DecRef), GetUnmanagedDll(_PythonDll));
                Py_Initialize = (delegate* unmanaged[Cdecl]<void>)GetFunctionByName(nameof(Py_Initialize), GetUnmanagedDll(_PythonDll));
                Py_InitializeEx = (delegate* unmanaged[Cdecl]<int, void>)GetFunctionByName(nameof(Py_InitializeEx), GetUnmanagedDll(_PythonDll));
                Py_IsInitialized = (delegate* unmanaged[Cdecl]<int>)GetFunctionByName(nameof(Py_IsInitialized), GetUnmanagedDll(_PythonDll));
                Py_Finalize = (delegate* unmanaged[Cdecl]<void>)GetFunctionByName(nameof(Py_Finalize), GetUnmanagedDll(_PythonDll));
                Py_NewInterpreter = (delegate* unmanaged[Cdecl]<IntPtr>)GetFunctionByName(nameof(Py_NewInterpreter), GetUnmanagedDll(_PythonDll));
                Py_EndInterpreter = (delegate* unmanaged[Cdecl]<IntPtr, void>)GetFunctionByName(nameof(Py_EndInterpreter), GetUnmanagedDll(_PythonDll));
                PyThreadState_New = (delegate* unmanaged[Cdecl]<IntPtr, IntPtr>)GetFunctionByName(nameof(PyThreadState_New), GetUnmanagedDll(_PythonDll));
                PyThreadState_Get = (delegate* unmanaged[Cdecl]<IntPtr>)GetFunctionByName(nameof(PyThreadState_Get), GetUnmanagedDll(_PythonDll));
                _PyThreadState_UncheckedGet = (delegate* unmanaged[Cdecl]<IntPtr>)GetFunctionByName(nameof(_PyThreadState_UncheckedGet), GetUnmanagedDll(_PythonDll));
                PyThread_get_key_value = (delegate* unmanaged[Cdecl]<IntPtr, IntPtr>)GetFunctionByName(nameof(PyThread_get_key_value), GetUnmanagedDll(_PythonDll));
                PyThread_get_thread_ident = (delegate* unmanaged[Cdecl]<int>)GetFunctionByName(nameof(PyThread_get_thread_ident), GetUnmanagedDll(_PythonDll));
                PyThread_set_key_value = (delegate* unmanaged[Cdecl]<IntPtr, IntPtr, int>)GetFunctionByName(nameof(PyThread_set_key_value), GetUnmanagedDll(_PythonDll));
                PyThreadState_Swap = (delegate* unmanaged[Cdecl]<IntPtr, IntPtr>)GetFunctionByName(nameof(PyThreadState_Swap), GetUnmanagedDll(_PythonDll));
                PyGILState_Ensure = (delegate* unmanaged[Cdecl]<IntPtr>)GetFunctionByName(nameof(PyGILState_Ensure), GetUnmanagedDll(_PythonDll));
                PyGILState_Release = (delegate* unmanaged[Cdecl]<IntPtr, void>)GetFunctionByName(nameof(PyGILState_Release), GetUnmanagedDll(_PythonDll));
                PyGILState_GetThisThreadState = (delegate* unmanaged[Cdecl]<IntPtr>)GetFunctionByName(nameof(PyGILState_GetThisThreadState), GetUnmanagedDll(_PythonDll));
                Py_Main = (delegate* unmanaged[Cdecl]<int, IntPtr, int>)GetFunctionByName(nameof(Py_Main), GetUnmanagedDll(_PythonDll));
                PyEval_InitThreads = (delegate* unmanaged[Cdecl]<void>)GetFunctionByName(nameof(PyEval_InitThreads), GetUnmanagedDll(_PythonDll));
                PyEval_ThreadsInitialized = (delegate* unmanaged[Cdecl]<int>)GetFunctionByName(nameof(PyEval_ThreadsInitialized), GetUnmanagedDll(_PythonDll));
                PyEval_AcquireLock = (delegate* unmanaged[Cdecl]<void>)GetFunctionByName(nameof(PyEval_AcquireLock), GetUnmanagedDll(_PythonDll));
                PyEval_ReleaseLock = (delegate* unmanaged[Cdecl]<void>)GetFunctionByName(nameof(PyEval_ReleaseLock), GetUnmanagedDll(_PythonDll));
                PyEval_AcquireThread = (delegate* unmanaged[Cdecl]<IntPtr, void>)GetFunctionByName(nameof(PyEval_AcquireThread), GetUnmanagedDll(_PythonDll));
                PyEval_ReleaseThread = (delegate* unmanaged[Cdecl]<IntPtr, void>)GetFunctionByName(nameof(PyEval_ReleaseThread), GetUnmanagedDll(_PythonDll));
                PyEval_SaveThread = (delegate* unmanaged[Cdecl]<IntPtr>)GetFunctionByName(nameof(PyEval_SaveThread), GetUnmanagedDll(_PythonDll));
                PyEval_RestoreThread = (delegate* unmanaged[Cdecl]<IntPtr, void>)GetFunctionByName(nameof(PyEval_RestoreThread), GetUnmanagedDll(_PythonDll));
                PyEval_GetBuiltins = (delegate* unmanaged[Cdecl]<BorrowedReference>)GetFunctionByName(nameof(PyEval_GetBuiltins), GetUnmanagedDll(_PythonDll));
                PyEval_GetGlobals = (delegate* unmanaged[Cdecl]<BorrowedReference>)GetFunctionByName(nameof(PyEval_GetGlobals), GetUnmanagedDll(_PythonDll));
                PyEval_GetLocals = (delegate* unmanaged[Cdecl]<IntPtr>)GetFunctionByName(nameof(PyEval_GetLocals), GetUnmanagedDll(_PythonDll));
                Py_GetProgramName = (delegate* unmanaged[Cdecl]<IntPtr>)GetFunctionByName(nameof(Py_GetProgramName), GetUnmanagedDll(_PythonDll));
                Py_SetProgramName = (delegate* unmanaged[Cdecl]<IntPtr, void>)GetFunctionByName(nameof(Py_SetProgramName), GetUnmanagedDll(_PythonDll));
                Py_GetPythonHome = (delegate* unmanaged[Cdecl]<IntPtr>)GetFunctionByName(nameof(Py_GetPythonHome), GetUnmanagedDll(_PythonDll));
                Py_SetPythonHome = (delegate* unmanaged[Cdecl]<IntPtr, void>)GetFunctionByName(nameof(Py_SetPythonHome), GetUnmanagedDll(_PythonDll));
                Py_GetPath = (delegate* unmanaged[Cdecl]<IntPtr>)GetFunctionByName(nameof(Py_GetPath), GetUnmanagedDll(_PythonDll));
                Py_SetPath = (delegate* unmanaged[Cdecl]<IntPtr, void>)GetFunctionByName(nameof(Py_SetPath), GetUnmanagedDll(_PythonDll));
                Py_GetVersion = (delegate* unmanaged[Cdecl]<IntPtr>)GetFunctionByName(nameof(Py_GetVersion), GetUnmanagedDll(_PythonDll));
                Py_GetPlatform = (delegate* unmanaged[Cdecl]<IntPtr>)GetFunctionByName(nameof(Py_GetPlatform), GetUnmanagedDll(_PythonDll));
                Py_GetCopyright = (delegate* unmanaged[Cdecl]<IntPtr>)GetFunctionByName(nameof(Py_GetCopyright), GetUnmanagedDll(_PythonDll));
                Py_GetCompiler = (delegate* unmanaged[Cdecl]<IntPtr>)GetFunctionByName(nameof(Py_GetCompiler), GetUnmanagedDll(_PythonDll));
                Py_GetBuildInfo = (delegate* unmanaged[Cdecl]<IntPtr>)GetFunctionByName(nameof(Py_GetBuildInfo), GetUnmanagedDll(_PythonDll));
                PyRun_SimpleStringFlags = (delegate* unmanaged[Cdecl]<StrPtr, in PyCompilerFlags, int>)GetFunctionByName(nameof(PyRun_SimpleStringFlags), GetUnmanagedDll(_PythonDll));
                PyRun_StringFlags = (delegate* unmanaged[Cdecl]<StrPtr, RunFlagType, BorrowedReference, BorrowedReference, in PyCompilerFlags, NewReference>)GetFunctionByName(nameof(PyRun_StringFlags), GetUnmanagedDll(_PythonDll));
                PyEval_EvalCode = (delegate* unmanaged[Cdecl]<IntPtr, IntPtr, IntPtr, IntPtr>)GetFunctionByName(nameof(PyEval_EvalCode), GetUnmanagedDll(_PythonDll));
                Py_CompileStringObject = (delegate* unmanaged[Cdecl]<StrPtr, BorrowedReference, int, in PyCompilerFlags, int, NewReference>)GetFunctionByName(nameof(Py_CompileStringObject), GetUnmanagedDll(_PythonDll));
                PyImport_ExecCodeModule = (delegate* unmanaged[Cdecl]<StrPtr, BorrowedReference, NewReference>)GetFunctionByName(nameof(PyImport_ExecCodeModule), GetUnmanagedDll(_PythonDll));
                PyCFunction_NewEx = (delegate* unmanaged[Cdecl]<IntPtr, IntPtr, IntPtr, IntPtr>)GetFunctionByName(nameof(PyCFunction_NewEx), GetUnmanagedDll(_PythonDll));
                PyCFunction_Call = (delegate* unmanaged[Cdecl]<IntPtr, IntPtr, IntPtr, IntPtr>)GetFunctionByName(nameof(PyCFunction_Call), GetUnmanagedDll(_PythonDll));
                PyMethod_New = (delegate* unmanaged[Cdecl]<IntPtr, IntPtr, IntPtr, IntPtr>)GetFunctionByName(nameof(PyMethod_New), GetUnmanagedDll(_PythonDll));
                PyObject_HasAttrString = (delegate* unmanaged[Cdecl]<BorrowedReference, StrPtr, int>)GetFunctionByName(nameof(PyObject_HasAttrString), GetUnmanagedDll(_PythonDll));
                PyObject_GetAttrString = (delegate* unmanaged[Cdecl]<BorrowedReference, StrPtr, NewReference>)GetFunctionByName(nameof(PyObject_GetAttrString), GetUnmanagedDll(_PythonDll));
                PyObject_SetAttrString = (delegate* unmanaged[Cdecl]<IntPtr, StrPtr, IntPtr, int>)GetFunctionByName(nameof(PyObject_SetAttrString), GetUnmanagedDll(_PythonDll));
                PyObject_HasAttr = (delegate* unmanaged[Cdecl]<BorrowedReference, BorrowedReference, int>)GetFunctionByName(nameof(PyObject_HasAttr), GetUnmanagedDll(_PythonDll));
                PyObject_GetAttr = (delegate* unmanaged[Cdecl]<BorrowedReference, BorrowedReference, NewReference>)GetFunctionByName(nameof(PyObject_GetAttr), GetUnmanagedDll(_PythonDll));
                PyObject_SetAttr = (delegate* unmanaged[Cdecl]<IntPtr, IntPtr, IntPtr, int>)GetFunctionByName(nameof(PyObject_SetAttr), GetUnmanagedDll(_PythonDll));
                PyObject_GetItem = (delegate* unmanaged[Cdecl]<IntPtr, IntPtr, IntPtr>)GetFunctionByName(nameof(PyObject_GetItem), GetUnmanagedDll(_PythonDll));
                PyObject_SetItem = (delegate* unmanaged[Cdecl]<IntPtr, IntPtr, IntPtr, int>)GetFunctionByName(nameof(PyObject_SetItem), GetUnmanagedDll(_PythonDll));
                PyObject_DelItem = (delegate* unmanaged[Cdecl]<IntPtr, IntPtr, int>)GetFunctionByName(nameof(PyObject_DelItem), GetUnmanagedDll(_PythonDll));
                PyObject_GetIter = (delegate* unmanaged[Cdecl]<IntPtr, IntPtr>)GetFunctionByName(nameof(PyObject_GetIter), GetUnmanagedDll(_PythonDll));
                PyObject_Call = (delegate* unmanaged[Cdecl]<IntPtr, IntPtr, IntPtr, IntPtr>)GetFunctionByName(nameof(PyObject_Call), GetUnmanagedDll(_PythonDll));
                PyObject_CallObject = (delegate* unmanaged[Cdecl]<IntPtr, IntPtr, IntPtr>)GetFunctionByName(nameof(PyObject_CallObject), GetUnmanagedDll(_PythonDll));
                PyObject_RichCompareBool = (delegate* unmanaged[Cdecl]<IntPtr, IntPtr, int, int>)GetFunctionByName(nameof(PyObject_RichCompareBool), GetUnmanagedDll(_PythonDll));
                PyObject_IsInstance = (delegate* unmanaged[Cdecl]<IntPtr, IntPtr, int>)GetFunctionByName(nameof(PyObject_IsInstance), GetUnmanagedDll(_PythonDll));
                PyObject_IsSubclass = (delegate* unmanaged[Cdecl]<BorrowedReference, BorrowedReference, int>)GetFunctionByName(nameof(PyObject_IsSubclass), GetUnmanagedDll(_PythonDll));
                PyCallable_Check = (delegate* unmanaged[Cdecl]<IntPtr, int>)GetFunctionByName(nameof(PyCallable_Check), GetUnmanagedDll(_PythonDll));
                PyObject_IsTrue = (delegate* unmanaged[Cdecl]<BorrowedReference, int>)GetFunctionByName(nameof(PyObject_IsTrue), GetUnmanagedDll(_PythonDll));
                PyObject_Not = (delegate* unmanaged[Cdecl]<IntPtr, int>)GetFunctionByName(nameof(PyObject_Not), GetUnmanagedDll(_PythonDll));
                PyObject_Size = (delegate* unmanaged[Cdecl]<BorrowedReference, nint>)GetFunctionByName("PyObject_Size", GetUnmanagedDll(_PythonDll));
                PyObject_Hash = (delegate* unmanaged[Cdecl]<IntPtr, IntPtr>)GetFunctionByName(nameof(PyObject_Hash), GetUnmanagedDll(_PythonDll));
                PyObject_Repr = (delegate* unmanaged[Cdecl]<IntPtr, IntPtr>)GetFunctionByName(nameof(PyObject_Repr), GetUnmanagedDll(_PythonDll));
                PyObject_Str = (delegate* unmanaged[Cdecl]<IntPtr, IntPtr>)GetFunctionByName(nameof(PyObject_Str), GetUnmanagedDll(_PythonDll));
                PyObject_Unicode = (delegate* unmanaged[Cdecl]<IntPtr, IntPtr>)GetFunctionByName("PyObject_Str", GetUnmanagedDll(_PythonDll));
                PyObject_Dir = (delegate* unmanaged[Cdecl]<IntPtr, IntPtr>)GetFunctionByName(nameof(PyObject_Dir), GetUnmanagedDll(_PythonDll));
                PyObject_GetBuffer = (delegate* unmanaged[Cdecl]<IntPtr, ref Py_buffer, int, int>)GetFunctionByName(nameof(PyObject_GetBuffer), GetUnmanagedDll(_PythonDll));
                PyBuffer_Release = (delegate* unmanaged[Cdecl]<ref Py_buffer, void>)GetFunctionByName(nameof(PyBuffer_Release), GetUnmanagedDll(_PythonDll));
                try
                {
                    PyBuffer_SizeFromFormat = (delegate* unmanaged[Cdecl]<StrPtr, IntPtr>)GetFunctionByName(nameof(PyBuffer_SizeFromFormat), GetUnmanagedDll(_PythonDll));
                }
                catch (MissingMethodException)
                {
                    // only in 3.9+
                }
                PyBuffer_IsContiguous = (delegate* unmanaged[Cdecl]<ref Py_buffer, char, int>)GetFunctionByName(nameof(PyBuffer_IsContiguous), GetUnmanagedDll(_PythonDll));
                PyBuffer_GetPointer = (delegate* unmanaged[Cdecl]<ref Py_buffer, IntPtr[], IntPtr>)GetFunctionByName(nameof(PyBuffer_GetPointer), GetUnmanagedDll(_PythonDll));
                PyBuffer_FromContiguous = (delegate* unmanaged[Cdecl]<ref Py_buffer, IntPtr, IntPtr, char, int>)GetFunctionByName(nameof(PyBuffer_FromContiguous), GetUnmanagedDll(_PythonDll));
                PyBuffer_ToContiguous = (delegate* unmanaged[Cdecl]<IntPtr, ref Py_buffer, IntPtr, char, int>)GetFunctionByName(nameof(PyBuffer_ToContiguous), GetUnmanagedDll(_PythonDll));
                PyBuffer_FillContiguousStrides = (delegate* unmanaged[Cdecl]<int, IntPtr, IntPtr, int, char, void>)GetFunctionByName(nameof(PyBuffer_FillContiguousStrides), GetUnmanagedDll(_PythonDll));
                PyBuffer_FillInfo = (delegate* unmanaged[Cdecl]<ref Py_buffer, IntPtr, IntPtr, IntPtr, int, int, int>)GetFunctionByName(nameof(PyBuffer_FillInfo), GetUnmanagedDll(_PythonDll));
                PyNumber_Int = (delegate* unmanaged[Cdecl]<IntPtr, IntPtr>)GetFunctionByName("PyNumber_Long", GetUnmanagedDll(_PythonDll));
                PyNumber_Long = (delegate* unmanaged[Cdecl]<IntPtr, IntPtr>)GetFunctionByName(nameof(PyNumber_Long), GetUnmanagedDll(_PythonDll));
                PyNumber_Float = (delegate* unmanaged[Cdecl]<IntPtr, IntPtr>)GetFunctionByName(nameof(PyNumber_Float), GetUnmanagedDll(_PythonDll));
                PyNumber_Check = (delegate* unmanaged[Cdecl]<IntPtr, bool>)GetFunctionByName(nameof(PyNumber_Check), GetUnmanagedDll(_PythonDll));
                PyInt_FromLong = (delegate* unmanaged[Cdecl]<IntPtr, IntPtr>)GetFunctionByName("PyLong_FromLong", GetUnmanagedDll(_PythonDll));
                PyInt_AsLong = (delegate* unmanaged[Cdecl]<IntPtr, int>)GetFunctionByName("PyLong_AsLong", GetUnmanagedDll(_PythonDll));
                PyLong_FromLong = (delegate* unmanaged[Cdecl]<long, IntPtr>)GetFunctionByName(nameof(PyLong_FromLong), GetUnmanagedDll(_PythonDll));
                PyLong_FromUnsignedLong32 = (delegate* unmanaged[Cdecl]<uint, IntPtr>)GetFunctionByName("PyLong_FromUnsignedLong", GetUnmanagedDll(_PythonDll));
                PyLong_FromUnsignedLong64 = (delegate* unmanaged[Cdecl]<ulong, IntPtr>)GetFunctionByName("PyLong_FromUnsignedLong", GetUnmanagedDll(_PythonDll));
                PyLong_FromDouble = (delegate* unmanaged[Cdecl]<double, IntPtr>)GetFunctionByName(nameof(PyLong_FromDouble), GetUnmanagedDll(_PythonDll));
                PyLong_FromLongLong = (delegate* unmanaged[Cdecl]<long, IntPtr>)GetFunctionByName(nameof(PyLong_FromLongLong), GetUnmanagedDll(_PythonDll));
                PyLong_FromUnsignedLongLong = (delegate* unmanaged[Cdecl]<ulong, IntPtr>)GetFunctionByName(nameof(PyLong_FromUnsignedLongLong), GetUnmanagedDll(_PythonDll));
                PyLong_FromString = (delegate* unmanaged[Cdecl]<StrPtr, IntPtr, int, IntPtr>)GetFunctionByName(nameof(PyLong_FromString), GetUnmanagedDll(_PythonDll));
                PyLong_AsLong = (delegate* unmanaged[Cdecl]<IntPtr, int>)GetFunctionByName(nameof(PyLong_AsLong), GetUnmanagedDll(_PythonDll));
                PyLong_AsUnsignedLong32 = (delegate* unmanaged[Cdecl]<IntPtr, uint>)GetFunctionByName("PyLong_AsUnsignedLong", GetUnmanagedDll(_PythonDll));
                PyLong_AsUnsignedLong64 = (delegate* unmanaged[Cdecl]<IntPtr, ulong>)GetFunctionByName("PyLong_AsUnsignedLong", GetUnmanagedDll(_PythonDll));
                PyLong_AsLongLong = (delegate* unmanaged[Cdecl]<BorrowedReference, long>)GetFunctionByName(nameof(PyLong_AsLongLong), GetUnmanagedDll(_PythonDll));
                PyLong_AsUnsignedLongLong = (delegate* unmanaged[Cdecl]<IntPtr, ulong>)GetFunctionByName(nameof(PyLong_AsUnsignedLongLong), GetUnmanagedDll(_PythonDll));
                PyLong_FromVoidPtr = (delegate* unmanaged[Cdecl]<IntPtr, NewReference>)GetFunctionByName(nameof(PyLong_FromVoidPtr), GetUnmanagedDll(_PythonDll));
                PyLong_AsVoidPtr = (delegate* unmanaged[Cdecl]<BorrowedReference, IntPtr>)GetFunctionByName(nameof(PyLong_AsVoidPtr), GetUnmanagedDll(_PythonDll));
                PyFloat_FromDouble = (delegate* unmanaged[Cdecl]<double, IntPtr>)GetFunctionByName(nameof(PyFloat_FromDouble), GetUnmanagedDll(_PythonDll));
                PyFloat_FromString = (delegate* unmanaged[Cdecl]<BorrowedReference, NewReference>)GetFunctionByName(nameof(PyFloat_FromString), GetUnmanagedDll(_PythonDll));
                PyFloat_AsDouble = (delegate* unmanaged[Cdecl]<IntPtr, double>)GetFunctionByName(nameof(PyFloat_AsDouble), GetUnmanagedDll(_PythonDll));
                PyNumber_Add = (delegate* unmanaged[Cdecl]<IntPtr, IntPtr, IntPtr>)GetFunctionByName(nameof(PyNumber_Add), GetUnmanagedDll(_PythonDll));
                PyNumber_Subtract = (delegate* unmanaged[Cdecl]<IntPtr, IntPtr, IntPtr>)GetFunctionByName(nameof(PyNumber_Subtract), GetUnmanagedDll(_PythonDll));
                PyNumber_Multiply = (delegate* unmanaged[Cdecl]<IntPtr, IntPtr, IntPtr>)GetFunctionByName(nameof(PyNumber_Multiply), GetUnmanagedDll(_PythonDll));
                PyNumber_TrueDivide = (delegate* unmanaged[Cdecl]<IntPtr, IntPtr, IntPtr>)GetFunctionByName(nameof(PyNumber_TrueDivide), GetUnmanagedDll(_PythonDll));
                PyNumber_And = (delegate* unmanaged[Cdecl]<IntPtr, IntPtr, IntPtr>)GetFunctionByName(nameof(PyNumber_And), GetUnmanagedDll(_PythonDll));
                PyNumber_Xor = (delegate* unmanaged[Cdecl]<IntPtr, IntPtr, IntPtr>)GetFunctionByName(nameof(PyNumber_Xor), GetUnmanagedDll(_PythonDll));
                PyNumber_Or = (delegate* unmanaged[Cdecl]<IntPtr, IntPtr, IntPtr>)GetFunctionByName(nameof(PyNumber_Or), GetUnmanagedDll(_PythonDll));
                PyNumber_Lshift = (delegate* unmanaged[Cdecl]<IntPtr, IntPtr, IntPtr>)GetFunctionByName(nameof(PyNumber_Lshift), GetUnmanagedDll(_PythonDll));
                PyNumber_Rshift = (delegate* unmanaged[Cdecl]<IntPtr, IntPtr, IntPtr>)GetFunctionByName(nameof(PyNumber_Rshift), GetUnmanagedDll(_PythonDll));
                PyNumber_Power = (delegate* unmanaged[Cdecl]<IntPtr, IntPtr, IntPtr>)GetFunctionByName(nameof(PyNumber_Power), GetUnmanagedDll(_PythonDll));
                PyNumber_Remainder = (delegate* unmanaged[Cdecl]<IntPtr, IntPtr, IntPtr>)GetFunctionByName(nameof(PyNumber_Remainder), GetUnmanagedDll(_PythonDll));
                PyNumber_InPlaceAdd = (delegate* unmanaged[Cdecl]<IntPtr, IntPtr, IntPtr>)GetFunctionByName(nameof(PyNumber_InPlaceAdd), GetUnmanagedDll(_PythonDll));
                PyNumber_InPlaceSubtract = (delegate* unmanaged[Cdecl]<IntPtr, IntPtr, IntPtr>)GetFunctionByName(nameof(PyNumber_InPlaceSubtract), GetUnmanagedDll(_PythonDll));
                PyNumber_InPlaceMultiply = (delegate* unmanaged[Cdecl]<IntPtr, IntPtr, IntPtr>)GetFunctionByName(nameof(PyNumber_InPlaceMultiply), GetUnmanagedDll(_PythonDll));
                PyNumber_InPlaceTrueDivide = (delegate* unmanaged[Cdecl]<IntPtr, IntPtr, IntPtr>)GetFunctionByName(nameof(PyNumber_InPlaceTrueDivide), GetUnmanagedDll(_PythonDll));
                PyNumber_InPlaceAnd = (delegate* unmanaged[Cdecl]<IntPtr, IntPtr, IntPtr>)GetFunctionByName(nameof(PyNumber_InPlaceAnd), GetUnmanagedDll(_PythonDll));
                PyNumber_InPlaceXor = (delegate* unmanaged[Cdecl]<IntPtr, IntPtr, IntPtr>)GetFunctionByName(nameof(PyNumber_InPlaceXor), GetUnmanagedDll(_PythonDll));
                PyNumber_InPlaceOr = (delegate* unmanaged[Cdecl]<IntPtr, IntPtr, IntPtr>)GetFunctionByName(nameof(PyNumber_InPlaceOr), GetUnmanagedDll(_PythonDll));
                PyNumber_InPlaceLshift = (delegate* unmanaged[Cdecl]<IntPtr, IntPtr, IntPtr>)GetFunctionByName(nameof(PyNumber_InPlaceLshift), GetUnmanagedDll(_PythonDll));
                PyNumber_InPlaceRshift = (delegate* unmanaged[Cdecl]<IntPtr, IntPtr, IntPtr>)GetFunctionByName(nameof(PyNumber_InPlaceRshift), GetUnmanagedDll(_PythonDll));
                PyNumber_InPlacePower = (delegate* unmanaged[Cdecl]<IntPtr, IntPtr, IntPtr>)GetFunctionByName(nameof(PyNumber_InPlacePower), GetUnmanagedDll(_PythonDll));
                PyNumber_InPlaceRemainder = (delegate* unmanaged[Cdecl]<IntPtr, IntPtr, IntPtr>)GetFunctionByName(nameof(PyNumber_InPlaceRemainder), GetUnmanagedDll(_PythonDll));
                PyNumber_Negative = (delegate* unmanaged[Cdecl]<IntPtr, IntPtr>)GetFunctionByName(nameof(PyNumber_Negative), GetUnmanagedDll(_PythonDll));
                PyNumber_Positive = (delegate* unmanaged[Cdecl]<IntPtr, IntPtr>)GetFunctionByName(nameof(PyNumber_Positive), GetUnmanagedDll(_PythonDll));
                PyNumber_Invert = (delegate* unmanaged[Cdecl]<IntPtr, IntPtr>)GetFunctionByName(nameof(PyNumber_Invert), GetUnmanagedDll(_PythonDll));
                PySequence_Check = (delegate* unmanaged[Cdecl]<IntPtr, bool>)GetFunctionByName(nameof(PySequence_Check), GetUnmanagedDll(_PythonDll));
                PySequence_GetItem = (delegate* unmanaged[Cdecl]<BorrowedReference, nint, NewReference>)GetFunctionByName(nameof(PySequence_GetItem), GetUnmanagedDll(_PythonDll));
                PySequence_SetItem = (delegate* unmanaged[Cdecl]<IntPtr, IntPtr, IntPtr, int>)GetFunctionByName(nameof(PySequence_SetItem), GetUnmanagedDll(_PythonDll));
                PySequence_DelItem = (delegate* unmanaged[Cdecl]<IntPtr, IntPtr, int>)GetFunctionByName(nameof(PySequence_DelItem), GetUnmanagedDll(_PythonDll));
                PySequence_GetSlice = (delegate* unmanaged[Cdecl]<IntPtr, IntPtr, IntPtr, IntPtr>)GetFunctionByName(nameof(PySequence_GetSlice), GetUnmanagedDll(_PythonDll));
                PySequence_SetSlice = (delegate* unmanaged[Cdecl]<IntPtr, IntPtr, IntPtr, IntPtr, int>)GetFunctionByName(nameof(PySequence_SetSlice), GetUnmanagedDll(_PythonDll));
                PySequence_DelSlice = (delegate* unmanaged[Cdecl]<IntPtr, IntPtr, IntPtr, int>)GetFunctionByName(nameof(PySequence_DelSlice), GetUnmanagedDll(_PythonDll));
                PySequence_Size = (delegate* unmanaged[Cdecl]<BorrowedReference, nint>)GetFunctionByName("PySequence_Size", GetUnmanagedDll(_PythonDll));
                PySequence_Contains = (delegate* unmanaged[Cdecl]<IntPtr, IntPtr, int>)GetFunctionByName(nameof(PySequence_Contains), GetUnmanagedDll(_PythonDll));
                PySequence_Concat = (delegate* unmanaged[Cdecl]<IntPtr, IntPtr, IntPtr>)GetFunctionByName(nameof(PySequence_Concat), GetUnmanagedDll(_PythonDll));
                PySequence_Repeat = (delegate* unmanaged[Cdecl]<IntPtr, IntPtr, IntPtr>)GetFunctionByName(nameof(PySequence_Repeat), GetUnmanagedDll(_PythonDll));
                PySequence_Index = (delegate* unmanaged[Cdecl]<IntPtr, IntPtr, int>)GetFunctionByName(nameof(PySequence_Index), GetUnmanagedDll(_PythonDll));
                _PySequence_Count = (delegate* unmanaged[Cdecl]<IntPtr, IntPtr, IntPtr>)GetFunctionByName("PySequence_Count", GetUnmanagedDll(_PythonDll));
                PySequence_Tuple = (delegate* unmanaged[Cdecl]<IntPtr, IntPtr>)GetFunctionByName(nameof(PySequence_Tuple), GetUnmanagedDll(_PythonDll));
                PySequence_List = (delegate* unmanaged[Cdecl]<IntPtr, IntPtr>)GetFunctionByName(nameof(PySequence_List), GetUnmanagedDll(_PythonDll));
                PyBytes_FromString = (delegate* unmanaged[Cdecl]<IntPtr, IntPtr>)GetFunctionByName(nameof(PyBytes_FromString), GetUnmanagedDll(_PythonDll));
                _PyBytes_Size = (delegate* unmanaged[Cdecl]<IntPtr, IntPtr>)GetFunctionByName("PyBytes_Size", GetUnmanagedDll(_PythonDll));
                PyUnicode_FromStringAndSize = (delegate* unmanaged[Cdecl]<IntPtr, IntPtr, IntPtr>)GetFunctionByName(nameof(PyUnicode_FromStringAndSize), GetUnmanagedDll(_PythonDll));
                PyUnicode_AsUTF8 = (delegate* unmanaged[Cdecl]<IntPtr, IntPtr>)GetFunctionByName(nameof(PyUnicode_AsUTF8), GetUnmanagedDll(_PythonDll));
                PyUnicode_FromObject = (delegate* unmanaged[Cdecl]<IntPtr, IntPtr>)GetFunctionByName(nameof(PyUnicode_FromObject), GetUnmanagedDll(_PythonDll));
                PyUnicode_FromEncodedObject = (delegate* unmanaged[Cdecl]<IntPtr, IntPtr, IntPtr, IntPtr>)GetFunctionByName(nameof(PyUnicode_FromEncodedObject), GetUnmanagedDll(_PythonDll));
                PyUnicode_FromKindAndData = (delegate* unmanaged[Cdecl]<int, IntPtr, IntPtr, IntPtr>)GetFunctionByName(nameof(PyUnicode_FromKindAndData), GetUnmanagedDll(_PythonDll));
                PyUnicode_GetMax = (delegate* unmanaged[Cdecl]<int>)GetFunctionByName(nameof(PyUnicode_GetMax), GetUnmanagedDll(_PythonDll));
                _PyUnicode_GetSize = (delegate* unmanaged[Cdecl]<IntPtr, IntPtr>)GetFunctionByName("PyUnicode_GetSize", GetUnmanagedDll(_PythonDll));
                PyUnicode_AsUnicode = (delegate* unmanaged[Cdecl]<IntPtr, IntPtr>)GetFunctionByName(nameof(PyUnicode_AsUnicode), GetUnmanagedDll(_PythonDll));
                PyUnicode_AsUTF16String = (delegate* unmanaged[Cdecl]<BorrowedReference, NewReference>)GetFunctionByName(nameof(PyUnicode_AsUTF16String), GetUnmanagedDll(_PythonDll));
                PyUnicode_FromOrdinal = (delegate* unmanaged[Cdecl]<int, IntPtr>)GetFunctionByName(nameof(PyUnicode_FromOrdinal), GetUnmanagedDll(_PythonDll));
                PyUnicode_InternFromString = (delegate* unmanaged[Cdecl]<StrPtr, IntPtr>)GetFunctionByName(nameof(PyUnicode_InternFromString), GetUnmanagedDll(_PythonDll));
                PyUnicode_Compare = (delegate* unmanaged[Cdecl]<IntPtr, IntPtr, int>)GetFunctionByName(nameof(PyUnicode_Compare), GetUnmanagedDll(_PythonDll));
                PyDict_New = (delegate* unmanaged[Cdecl]<IntPtr>)GetFunctionByName(nameof(PyDict_New), GetUnmanagedDll(_PythonDll));
                PyDict_Next = (delegate* unmanaged[Cdecl]<IntPtr, out IntPtr, out IntPtr, out IntPtr, int>)GetFunctionByName(nameof(PyDict_Next), GetUnmanagedDll(_PythonDll));
                PyDict_GetItem = (delegate* unmanaged[Cdecl]<BorrowedReference, BorrowedReference, BorrowedReference>)GetFunctionByName(nameof(PyDict_GetItem), GetUnmanagedDll(_PythonDll));
                PyDict_GetItemString = (delegate* unmanaged[Cdecl]<BorrowedReference, StrPtr, BorrowedReference>)GetFunctionByName(nameof(PyDict_GetItemString), GetUnmanagedDll(_PythonDll));
                PyDict_SetItem = (delegate* unmanaged[Cdecl]<BorrowedReference, BorrowedReference, BorrowedReference, int>)GetFunctionByName(nameof(PyDict_SetItem), GetUnmanagedDll(_PythonDll));
                PyDict_SetItemString = (delegate* unmanaged[Cdecl]<BorrowedReference, StrPtr, BorrowedReference, int>)GetFunctionByName(nameof(PyDict_SetItemString), GetUnmanagedDll(_PythonDll));
                PyDict_DelItem = (delegate* unmanaged[Cdecl]<BorrowedReference, BorrowedReference, int>)GetFunctionByName(nameof(PyDict_DelItem), GetUnmanagedDll(_PythonDll));
                PyDict_DelItemString = (delegate* unmanaged[Cdecl]<BorrowedReference, StrPtr, int>)GetFunctionByName(nameof(PyDict_DelItemString), GetUnmanagedDll(_PythonDll));
                PyMapping_HasKey = (delegate* unmanaged[Cdecl]<IntPtr, IntPtr, int>)GetFunctionByName(nameof(PyMapping_HasKey), GetUnmanagedDll(_PythonDll));
                PyDict_Keys = (delegate* unmanaged[Cdecl]<BorrowedReference, NewReference>)GetFunctionByName(nameof(PyDict_Keys), GetUnmanagedDll(_PythonDll));
                PyDict_Values = (delegate* unmanaged[Cdecl]<IntPtr, IntPtr>)GetFunctionByName(nameof(PyDict_Values), GetUnmanagedDll(_PythonDll));
                PyDict_Items = (delegate* unmanaged[Cdecl]<BorrowedReference, NewReference>)GetFunctionByName(nameof(PyDict_Items), GetUnmanagedDll(_PythonDll));
                PyDict_Copy = (delegate* unmanaged[Cdecl]<IntPtr, IntPtr>)GetFunctionByName(nameof(PyDict_Copy), GetUnmanagedDll(_PythonDll));
                PyDict_Update = (delegate* unmanaged[Cdecl]<BorrowedReference, BorrowedReference, int>)GetFunctionByName(nameof(PyDict_Update), GetUnmanagedDll(_PythonDll));
                PyDict_Clear = (delegate* unmanaged[Cdecl]<IntPtr, void>)GetFunctionByName(nameof(PyDict_Clear), GetUnmanagedDll(_PythonDll));
                _PyDict_Size = (delegate* unmanaged[Cdecl]<IntPtr, IntPtr>)GetFunctionByName("PyDict_Size", GetUnmanagedDll(_PythonDll));
                PySet_New = (delegate* unmanaged[Cdecl]<BorrowedReference, NewReference>)GetFunctionByName(nameof(PySet_New), GetUnmanagedDll(_PythonDll));
                PySet_Add = (delegate* unmanaged[Cdecl]<BorrowedReference, BorrowedReference, int>)GetFunctionByName(nameof(PySet_Add), GetUnmanagedDll(_PythonDll));
                PySet_Contains = (delegate* unmanaged[Cdecl]<BorrowedReference, BorrowedReference, int>)GetFunctionByName(nameof(PySet_Contains), GetUnmanagedDll(_PythonDll));
                PyList_New = (delegate* unmanaged[Cdecl]<IntPtr, IntPtr>)GetFunctionByName(nameof(PyList_New), GetUnmanagedDll(_PythonDll));
                PyList_AsTuple = (delegate* unmanaged[Cdecl]<IntPtr, IntPtr>)GetFunctionByName(nameof(PyList_AsTuple), GetUnmanagedDll(_PythonDll));
                PyList_GetItem = (delegate* unmanaged[Cdecl]<BorrowedReference, IntPtr, BorrowedReference>)GetFunctionByName(nameof(PyList_GetItem), GetUnmanagedDll(_PythonDll));
                PyList_SetItem = (delegate* unmanaged[Cdecl]<IntPtr, IntPtr, IntPtr, int>)GetFunctionByName(nameof(PyList_SetItem), GetUnmanagedDll(_PythonDll));
                PyList_Insert = (delegate* unmanaged[Cdecl]<BorrowedReference, IntPtr, IntPtr, int>)GetFunctionByName(nameof(PyList_Insert), GetUnmanagedDll(_PythonDll));
                PyList_Append = (delegate* unmanaged[Cdecl]<BorrowedReference, IntPtr, int>)GetFunctionByName(nameof(PyList_Append), GetUnmanagedDll(_PythonDll));
                PyList_Reverse = (delegate* unmanaged[Cdecl]<BorrowedReference, int>)GetFunctionByName(nameof(PyList_Reverse), GetUnmanagedDll(_PythonDll));
                PyList_Sort = (delegate* unmanaged[Cdecl]<BorrowedReference, int>)GetFunctionByName(nameof(PyList_Sort), GetUnmanagedDll(_PythonDll));
                PyList_GetSlice = (delegate* unmanaged[Cdecl]<IntPtr, IntPtr, IntPtr, IntPtr>)GetFunctionByName(nameof(PyList_GetSlice), GetUnmanagedDll(_PythonDll));
                PyList_SetSlice = (delegate* unmanaged[Cdecl]<IntPtr, IntPtr, IntPtr, IntPtr, int>)GetFunctionByName(nameof(PyList_SetSlice), GetUnmanagedDll(_PythonDll));
                PyList_Size = (delegate* unmanaged[Cdecl]<BorrowedReference, nint>)GetFunctionByName(nameof(PyList_Size), GetUnmanagedDll(_PythonDll));
                PyTuple_New = (delegate* unmanaged[Cdecl]<IntPtr, IntPtr>)GetFunctionByName(nameof(PyTuple_New), GetUnmanagedDll(_PythonDll));
                PyTuple_GetItem = (delegate* unmanaged[Cdecl]<BorrowedReference, IntPtr, BorrowedReference>)GetFunctionByName(nameof(PyTuple_GetItem), GetUnmanagedDll(_PythonDll));
                PyTuple_SetItem = (delegate* unmanaged[Cdecl]<IntPtr, IntPtr, IntPtr, int>)GetFunctionByName(nameof(PyTuple_SetItem), GetUnmanagedDll(_PythonDll));
                PyTuple_GetSlice = (delegate* unmanaged[Cdecl]<IntPtr, IntPtr, IntPtr, IntPtr>)GetFunctionByName(nameof(PyTuple_GetSlice), GetUnmanagedDll(_PythonDll));
                PyTuple_Size = (delegate* unmanaged[Cdecl]<BorrowedReference, IntPtr>)GetFunctionByName(nameof(PyTuple_Size), GetUnmanagedDll(_PythonDll));
                PyIter_Next = (delegate* unmanaged[Cdecl]<BorrowedReference, NewReference>)GetFunctionByName(nameof(PyIter_Next), GetUnmanagedDll(_PythonDll));
                PyModule_New = (delegate* unmanaged[Cdecl]<StrPtr, NewReference>)GetFunctionByName(nameof(PyModule_New), GetUnmanagedDll(_PythonDll));
                PyModule_GetName = (delegate* unmanaged[Cdecl]<IntPtr, StrPtr>)GetFunctionByName(nameof(PyModule_GetName), GetUnmanagedDll(_PythonDll));
                PyModule_GetDict = (delegate* unmanaged[Cdecl]<BorrowedReference, BorrowedReference>)GetFunctionByName(nameof(PyModule_GetDict), GetUnmanagedDll(_PythonDll));
                PyModule_GetFilename = (delegate* unmanaged[Cdecl]<IntPtr, StrPtr>)GetFunctionByName(nameof(PyModule_GetFilename), GetUnmanagedDll(_PythonDll));
                PyModule_Create2 = (delegate* unmanaged[Cdecl]<IntPtr, int, IntPtr>)GetFunctionByName(nameof(PyModule_Create2), GetUnmanagedDll(_PythonDll));
                PyImport_Import = (delegate* unmanaged[Cdecl]<IntPtr, IntPtr>)GetFunctionByName(nameof(PyImport_Import), GetUnmanagedDll(_PythonDll));
                PyImport_ImportModule = (delegate* unmanaged[Cdecl]<StrPtr, NewReference>)GetFunctionByName(nameof(PyImport_ImportModule), GetUnmanagedDll(_PythonDll));
                PyImport_ReloadModule = (delegate* unmanaged[Cdecl]<BorrowedReference, NewReference>)GetFunctionByName(nameof(PyImport_ReloadModule), GetUnmanagedDll(_PythonDll));
                PyImport_AddModule = (delegate* unmanaged[Cdecl]<StrPtr, BorrowedReference>)GetFunctionByName(nameof(PyImport_AddModule), GetUnmanagedDll(_PythonDll));
                PyImport_GetModuleDict = (delegate* unmanaged[Cdecl]<BorrowedReference>)GetFunctionByName(nameof(PyImport_GetModuleDict), GetUnmanagedDll(_PythonDll));
                PySys_SetArgvEx = (delegate* unmanaged[Cdecl]<int, IntPtr, int, void>)GetFunctionByName(nameof(PySys_SetArgvEx), GetUnmanagedDll(_PythonDll));
                PySys_GetObject = (delegate* unmanaged[Cdecl]<StrPtr, BorrowedReference>)GetFunctionByName(nameof(PySys_GetObject), GetUnmanagedDll(_PythonDll));
                PySys_SetObject = (delegate* unmanaged[Cdecl]<StrPtr, BorrowedReference, int>)GetFunctionByName(nameof(PySys_SetObject), GetUnmanagedDll(_PythonDll));
                PyType_Modified = (delegate* unmanaged[Cdecl]<IntPtr, void>)GetFunctionByName(nameof(PyType_Modified), GetUnmanagedDll(_PythonDll));
                PyType_IsSubtype = (delegate* unmanaged[Cdecl]<BorrowedReference, BorrowedReference, bool>)GetFunctionByName(nameof(PyType_IsSubtype), GetUnmanagedDll(_PythonDll));
                PyType_GenericNew = (delegate* unmanaged[Cdecl]<IntPtr, IntPtr, IntPtr, IntPtr>)GetFunctionByName(nameof(PyType_GenericNew), GetUnmanagedDll(_PythonDll));
                PyType_GenericAlloc = (delegate* unmanaged[Cdecl]<IntPtr, IntPtr, IntPtr>)GetFunctionByName(nameof(PyType_GenericAlloc), GetUnmanagedDll(_PythonDll));
                PyType_Ready = (delegate* unmanaged[Cdecl]<IntPtr, int>)GetFunctionByName(nameof(PyType_Ready), GetUnmanagedDll(_PythonDll));
                _PyType_Lookup = (delegate* unmanaged[Cdecl]<IntPtr, IntPtr, IntPtr>)GetFunctionByName(nameof(_PyType_Lookup), GetUnmanagedDll(_PythonDll));
                PyObject_GenericGetAttr = (delegate* unmanaged[Cdecl]<IntPtr, IntPtr, IntPtr>)GetFunctionByName(nameof(PyObject_GenericGetAttr), GetUnmanagedDll(_PythonDll));
                PyObject_GenericGetDict = (delegate* unmanaged[Cdecl]<BorrowedReference, IntPtr, NewReference>)GetFunctionByName(nameof(PyObject_GenericGetDict), GetUnmanagedDll(PythonDLL));
                PyObject_GenericSetAttr = (delegate* unmanaged[Cdecl]<IntPtr, IntPtr, IntPtr, int>)GetFunctionByName(nameof(PyObject_GenericSetAttr), GetUnmanagedDll(_PythonDll));
                PyObject_GC_Del = (delegate* unmanaged[Cdecl]<IntPtr, void>)GetFunctionByName(nameof(PyObject_GC_Del), GetUnmanagedDll(_PythonDll));
                PyObject_GC_Track = (delegate* unmanaged[Cdecl]<IntPtr, void>)GetFunctionByName(nameof(PyObject_GC_Track), GetUnmanagedDll(_PythonDll));
                PyObject_GC_UnTrack = (delegate* unmanaged[Cdecl]<IntPtr, void>)GetFunctionByName(nameof(PyObject_GC_UnTrack), GetUnmanagedDll(_PythonDll));
                _PyObject_Dump = (delegate* unmanaged[Cdecl]<IntPtr, void>)GetFunctionByName(nameof(_PyObject_Dump), GetUnmanagedDll(_PythonDll));
                PyMem_Malloc = (delegate* unmanaged[Cdecl]<IntPtr, IntPtr>)GetFunctionByName(nameof(PyMem_Malloc), GetUnmanagedDll(_PythonDll));
                PyMem_Realloc = (delegate* unmanaged[Cdecl]<IntPtr, IntPtr, IntPtr>)GetFunctionByName(nameof(PyMem_Realloc), GetUnmanagedDll(_PythonDll));
                PyMem_Free = (delegate* unmanaged[Cdecl]<IntPtr, void>)GetFunctionByName(nameof(PyMem_Free), GetUnmanagedDll(_PythonDll));
                PyErr_SetString = (delegate* unmanaged[Cdecl]<IntPtr, StrPtr, void>)GetFunctionByName(nameof(PyErr_SetString), GetUnmanagedDll(_PythonDll));
                PyErr_SetObject = (delegate* unmanaged[Cdecl]<BorrowedReference, BorrowedReference, void>)GetFunctionByName(nameof(PyErr_SetObject), GetUnmanagedDll(_PythonDll));
                PyErr_SetFromErrno = (delegate* unmanaged[Cdecl]<IntPtr, IntPtr>)GetFunctionByName(nameof(PyErr_SetFromErrno), GetUnmanagedDll(_PythonDll));
                PyErr_SetNone = (delegate* unmanaged[Cdecl]<IntPtr, void>)GetFunctionByName(nameof(PyErr_SetNone), GetUnmanagedDll(_PythonDll));
                PyErr_ExceptionMatches = (delegate* unmanaged[Cdecl]<IntPtr, int>)GetFunctionByName(nameof(PyErr_ExceptionMatches), GetUnmanagedDll(_PythonDll));
                PyErr_GivenExceptionMatches = (delegate* unmanaged[Cdecl]<IntPtr, IntPtr, int>)GetFunctionByName(nameof(PyErr_GivenExceptionMatches), GetUnmanagedDll(_PythonDll));
                PyErr_NormalizeException = (delegate* unmanaged[Cdecl]<ref IntPtr, ref IntPtr, ref IntPtr, void>)GetFunctionByName(nameof(PyErr_NormalizeException), GetUnmanagedDll(_PythonDll));
                PyErr_Occurred = (delegate* unmanaged[Cdecl]<IntPtr>)GetFunctionByName(nameof(PyErr_Occurred), GetUnmanagedDll(_PythonDll));
                PyErr_Fetch = (delegate* unmanaged[Cdecl]<out IntPtr, out IntPtr, out IntPtr, void>)GetFunctionByName(nameof(PyErr_Fetch), GetUnmanagedDll(_PythonDll));
                PyErr_Restore = (delegate* unmanaged[Cdecl]<IntPtr, IntPtr, IntPtr, void>)GetFunctionByName(nameof(PyErr_Restore), GetUnmanagedDll(_PythonDll));
                PyErr_Clear = (delegate* unmanaged[Cdecl]<void>)GetFunctionByName(nameof(PyErr_Clear), GetUnmanagedDll(_PythonDll));
                PyErr_Print = (delegate* unmanaged[Cdecl]<void>)GetFunctionByName(nameof(PyErr_Print), GetUnmanagedDll(_PythonDll));
                PyCell_Get = (delegate* unmanaged[Cdecl]<BorrowedReference, NewReference>)GetFunctionByName(nameof(PyCell_Get), GetUnmanagedDll(_PythonDll));
                PyCell_Set = (delegate* unmanaged[Cdecl]<BorrowedReference, IntPtr, int>)GetFunctionByName(nameof(PyCell_Set), GetUnmanagedDll(_PythonDll));
                PyGC_Collect = (delegate* unmanaged[Cdecl]<IntPtr>)GetFunctionByName(nameof(PyGC_Collect), GetUnmanagedDll(_PythonDll));
                PyCapsule_New = (delegate* unmanaged[Cdecl]<IntPtr, IntPtr, IntPtr, NewReference>)GetFunctionByName(nameof(PyCapsule_New), GetUnmanagedDll(_PythonDll));
                PyCapsule_GetPointer = (delegate* unmanaged[Cdecl]<BorrowedReference, IntPtr, IntPtr>)GetFunctionByName(nameof(PyCapsule_GetPointer), GetUnmanagedDll(_PythonDll));
                PyCapsule_SetPointer = (delegate* unmanaged[Cdecl]<BorrowedReference, IntPtr, int>)GetFunctionByName(nameof(PyCapsule_SetPointer), GetUnmanagedDll(_PythonDll));
                PyMethod_Self = (delegate* unmanaged[Cdecl]<IntPtr, IntPtr>)GetFunctionByName(nameof(PyMethod_Self), GetUnmanagedDll(_PythonDll));
                PyMethod_Function = (delegate* unmanaged[Cdecl]<IntPtr, IntPtr>)GetFunctionByName(nameof(PyMethod_Function), GetUnmanagedDll(_PythonDll));
                Py_AddPendingCall = (delegate* unmanaged[Cdecl]<IntPtr, IntPtr, int>)GetFunctionByName(nameof(Py_AddPendingCall), GetUnmanagedDll(_PythonDll));
                Py_MakePendingCalls = (delegate* unmanaged[Cdecl]<int>)GetFunctionByName(nameof(Py_MakePendingCalls), GetUnmanagedDll(_PythonDll));
                PyLong_AsUnsignedSize_t = (delegate* unmanaged[Cdecl]<IntPtr, nuint>)GetFunctionByName("PyLong_AsSize_t", GetUnmanagedDll(_PythonDll));
                PyLong_AsSignedSize_t = (delegate* unmanaged[Cdecl]<BorrowedReference, nint>)GetFunctionByName("PyLong_AsSsize_t", GetUnmanagedDll(_PythonDll));
                PyExplicitlyConvertToInt64 = (delegate* unmanaged[Cdecl]<IntPtr, long>)GetFunctionByName("PyLong_AsLongLong", GetUnmanagedDll(_PythonDll));
                PyDict_GetItemWithError = (delegate* unmanaged[Cdecl]<BorrowedReference, BorrowedReference, BorrowedReference>)GetFunctionByName(nameof(PyDict_GetItemWithError), GetUnmanagedDll(_PythonDll));
                PyException_SetCause = (delegate* unmanaged[Cdecl]<IntPtr, IntPtr, void>)GetFunctionByName(nameof(PyException_SetCause), GetUnmanagedDll(_PythonDll));
                PyThreadState_SetAsyncExcLLP64 = (delegate* unmanaged[Cdecl]<uint, IntPtr, int>)GetFunctionByName("PyThreadState_SetAsyncExc", GetUnmanagedDll(_PythonDll));
                PyThreadState_SetAsyncExcLP64 = (delegate* unmanaged[Cdecl]<ulong, IntPtr, int>)GetFunctionByName("PyThreadState_SetAsyncExc", GetUnmanagedDll(_PythonDll));
                PyType_FromSpecWithBases = (delegate* unmanaged[Cdecl]<in NativeTypeSpec, BorrowedReference, NewReference>)GetFunctionByName(nameof(PyType_FromSpecWithBases), GetUnmanagedDll(PythonDLL));
            }

            static global::System.IntPtr GetUnmanagedDll(string libraryName)
            {
                if (libraryName is null) return IntPtr.Zero;
                return libraryLoader.Load(libraryName);
            }

            static global::System.IntPtr GetFunctionByName(string functionName, global::System.IntPtr libraryHandle)
            {
                try
                {
                    return libraryLoader.GetFunction(libraryHandle, functionName);
                }
                catch (MissingMethodException e) when (libraryHandle == IntPtr.Zero)
                {
                    throw new MissingMethodException(
                        "Did you forget to set Runtime.PythonDLL?" +
                        " See https://github.com/pythonnet/pythonnet#embedding-python-in-net",
                        e);
                }
            }

            internal static delegate* unmanaged[Cdecl]<IntPtr, IntPtr> PyDictProxy_New { get; }
            internal static delegate* unmanaged[Cdecl]<IntPtr, void> Py_IncRef { get; }
            internal static delegate* unmanaged[Cdecl]<IntPtr, void> Py_DecRef { get; }
            internal static delegate* unmanaged[Cdecl]<void> Py_Initialize { get; }
            internal static delegate* unmanaged[Cdecl]<int, void> Py_InitializeEx { get; }
            internal static delegate* unmanaged[Cdecl]<int> Py_IsInitialized { get; }
            internal static delegate* unmanaged[Cdecl]<void> Py_Finalize { get; }
            internal static delegate* unmanaged[Cdecl]<IntPtr> Py_NewInterpreter { get; }
            internal static delegate* unmanaged[Cdecl]<IntPtr, void> Py_EndInterpreter { get; }
            internal static delegate* unmanaged[Cdecl]<IntPtr, IntPtr> PyThreadState_New { get; }
            internal static delegate* unmanaged[Cdecl]<IntPtr> PyThreadState_Get { get; }
            internal static delegate* unmanaged[Cdecl]<IntPtr> _PyThreadState_UncheckedGet { get; }
            internal static delegate* unmanaged[Cdecl]<IntPtr, IntPtr> PyThread_get_key_value { get; }
            internal static delegate* unmanaged[Cdecl]<int> PyThread_get_thread_ident { get; }
            internal static delegate* unmanaged[Cdecl]<IntPtr, IntPtr, int> PyThread_set_key_value { get; }
            internal static delegate* unmanaged[Cdecl]<IntPtr, IntPtr> PyThreadState_Swap { get; }
            internal static delegate* unmanaged[Cdecl]<IntPtr> PyGILState_Ensure { get; }
            internal static delegate* unmanaged[Cdecl]<IntPtr, void> PyGILState_Release { get; }
            internal static delegate* unmanaged[Cdecl]<IntPtr> PyGILState_GetThisThreadState { get; }
            internal static delegate* unmanaged[Cdecl]<int, IntPtr, int> Py_Main { get; }
            internal static delegate* unmanaged[Cdecl]<void> PyEval_InitThreads { get; }
            internal static delegate* unmanaged[Cdecl]<int> PyEval_ThreadsInitialized { get; }
            internal static delegate* unmanaged[Cdecl]<void> PyEval_AcquireLock { get; }
            internal static delegate* unmanaged[Cdecl]<void> PyEval_ReleaseLock { get; }
            internal static delegate* unmanaged[Cdecl]<IntPtr, void> PyEval_AcquireThread { get; }
            internal static delegate* unmanaged[Cdecl]<IntPtr, void> PyEval_ReleaseThread { get; }
            internal static delegate* unmanaged[Cdecl]<IntPtr> PyEval_SaveThread { get; }
            internal static delegate* unmanaged[Cdecl]<IntPtr, void> PyEval_RestoreThread { get; }
            internal static delegate* unmanaged[Cdecl]<BorrowedReference> PyEval_GetBuiltins { get; }
            internal static delegate* unmanaged[Cdecl]<BorrowedReference> PyEval_GetGlobals { get; }
            internal static delegate* unmanaged[Cdecl]<IntPtr> PyEval_GetLocals { get; }
            internal static delegate* unmanaged[Cdecl]<IntPtr> Py_GetProgramName { get; }
            internal static delegate* unmanaged[Cdecl]<IntPtr, void> Py_SetProgramName { get; }
            internal static delegate* unmanaged[Cdecl]<IntPtr> Py_GetPythonHome { get; }
            internal static delegate* unmanaged[Cdecl]<IntPtr, void> Py_SetPythonHome { get; }
            internal static delegate* unmanaged[Cdecl]<IntPtr> Py_GetPath { get; }
            internal static delegate* unmanaged[Cdecl]<IntPtr, void> Py_SetPath { get; }
            internal static delegate* unmanaged[Cdecl]<IntPtr> Py_GetVersion { get; }
            internal static delegate* unmanaged[Cdecl]<IntPtr> Py_GetPlatform { get; }
            internal static delegate* unmanaged[Cdecl]<IntPtr> Py_GetCopyright { get; }
            internal static delegate* unmanaged[Cdecl]<IntPtr> Py_GetCompiler { get; }
            internal static delegate* unmanaged[Cdecl]<IntPtr> Py_GetBuildInfo { get; }
            internal static delegate* unmanaged[Cdecl]<StrPtr, in PyCompilerFlags, int> PyRun_SimpleStringFlags { get; }
            internal static delegate* unmanaged[Cdecl]<StrPtr, RunFlagType, BorrowedReference, BorrowedReference, in PyCompilerFlags, NewReference> PyRun_StringFlags { get; }
            internal static delegate* unmanaged[Cdecl]<IntPtr, IntPtr, IntPtr, IntPtr> PyEval_EvalCode { get; }
            internal static delegate* unmanaged[Cdecl]<StrPtr, BorrowedReference, int, in PyCompilerFlags, int, NewReference> Py_CompileStringObject { get; }
            internal static delegate* unmanaged[Cdecl]<StrPtr, BorrowedReference, NewReference> PyImport_ExecCodeModule { get; }
            internal static delegate* unmanaged[Cdecl]<IntPtr, IntPtr, IntPtr, IntPtr> PyCFunction_NewEx { get; }
            internal static delegate* unmanaged[Cdecl]<IntPtr, IntPtr, IntPtr, IntPtr> PyCFunction_Call { get; }
            internal static delegate* unmanaged[Cdecl]<IntPtr, IntPtr, IntPtr, IntPtr> PyMethod_New { get; }
            internal static delegate* unmanaged[Cdecl]<BorrowedReference, StrPtr, int> PyObject_HasAttrString { get; }
            internal static delegate* unmanaged[Cdecl]<BorrowedReference, StrPtr, NewReference> PyObject_GetAttrString { get; }
            internal static delegate* unmanaged[Cdecl]<IntPtr, StrPtr, IntPtr, int> PyObject_SetAttrString { get; }
            internal static delegate* unmanaged[Cdecl]<BorrowedReference, BorrowedReference, int> PyObject_HasAttr { get; }
            internal static delegate* unmanaged[Cdecl]<BorrowedReference, BorrowedReference, NewReference> PyObject_GetAttr { get; }
            internal static delegate* unmanaged[Cdecl]<IntPtr, IntPtr, IntPtr, int> PyObject_SetAttr { get; }
            internal static delegate* unmanaged[Cdecl]<IntPtr, IntPtr, IntPtr> PyObject_GetItem { get; }
            internal static delegate* unmanaged[Cdecl]<IntPtr, IntPtr, IntPtr, int> PyObject_SetItem { get; }
            internal static delegate* unmanaged[Cdecl]<IntPtr, IntPtr, int> PyObject_DelItem { get; }
            internal static delegate* unmanaged[Cdecl]<IntPtr, IntPtr> PyObject_GetIter { get; }
            internal static delegate* unmanaged[Cdecl]<IntPtr, IntPtr, IntPtr, IntPtr> PyObject_Call { get; }
            internal static delegate* unmanaged[Cdecl]<IntPtr, IntPtr, IntPtr> PyObject_CallObject { get; }
            internal static delegate* unmanaged[Cdecl]<IntPtr, IntPtr, int, int> PyObject_RichCompareBool { get; }
            internal static delegate* unmanaged[Cdecl]<IntPtr, IntPtr, int> PyObject_IsInstance { get; }
            internal static delegate* unmanaged[Cdecl]<BorrowedReference, BorrowedReference, int> PyObject_IsSubclass { get; }
            internal static delegate* unmanaged[Cdecl]<IntPtr, int> PyCallable_Check { get; }
            internal static delegate* unmanaged[Cdecl]<BorrowedReference, int> PyObject_IsTrue { get; }
            internal static delegate* unmanaged[Cdecl]<IntPtr, int> PyObject_Not { get; }
            internal static delegate* unmanaged[Cdecl]<BorrowedReference, nint> PyObject_Size { get; }
            internal static delegate* unmanaged[Cdecl]<IntPtr, IntPtr> PyObject_Hash { get; }
            internal static delegate* unmanaged[Cdecl]<IntPtr, IntPtr> PyObject_Repr { get; }
            internal static delegate* unmanaged[Cdecl]<IntPtr, IntPtr> PyObject_Str { get; }
            internal static delegate* unmanaged[Cdecl]<IntPtr, IntPtr> PyObject_Unicode { get; }
            internal static delegate* unmanaged[Cdecl]<IntPtr, IntPtr> PyObject_Dir { get; }
            internal static delegate* unmanaged[Cdecl]<IntPtr, ref Py_buffer, int, int> PyObject_GetBuffer { get; }
            internal static delegate* unmanaged[Cdecl]<ref Py_buffer, void> PyBuffer_Release { get; }
            internal static delegate* unmanaged[Cdecl]<StrPtr, IntPtr> PyBuffer_SizeFromFormat { get; }
            internal static delegate* unmanaged[Cdecl]<ref Py_buffer, char, int> PyBuffer_IsContiguous { get; }
            internal static delegate* unmanaged[Cdecl]<ref Py_buffer, IntPtr[], IntPtr> PyBuffer_GetPointer { get; }
            internal static delegate* unmanaged[Cdecl]<ref Py_buffer, IntPtr, IntPtr, char, int> PyBuffer_FromContiguous { get; }
            internal static delegate* unmanaged[Cdecl]<IntPtr, ref Py_buffer, IntPtr, char, int> PyBuffer_ToContiguous { get; }
            internal static delegate* unmanaged[Cdecl]<int, IntPtr, IntPtr, int, char, void> PyBuffer_FillContiguousStrides { get; }
            internal static delegate* unmanaged[Cdecl]<ref Py_buffer, IntPtr, IntPtr, IntPtr, int, int, int> PyBuffer_FillInfo { get; }
            internal static delegate* unmanaged[Cdecl]<IntPtr, IntPtr> PyNumber_Int { get; }
            internal static delegate* unmanaged[Cdecl]<IntPtr, IntPtr> PyNumber_Long { get; }
            internal static delegate* unmanaged[Cdecl]<IntPtr, IntPtr> PyNumber_Float { get; }
            internal static delegate* unmanaged[Cdecl]<IntPtr, bool> PyNumber_Check { get; }
            internal static delegate* unmanaged[Cdecl]<IntPtr, IntPtr> PyInt_FromLong { get; }
            internal static delegate* unmanaged[Cdecl]<IntPtr, int> PyInt_AsLong { get; }
            internal static delegate* unmanaged[Cdecl]<long, IntPtr> PyLong_FromLong { get; }
            internal static delegate* unmanaged[Cdecl]<uint, IntPtr> PyLong_FromUnsignedLong32 { get; }
            internal static delegate* unmanaged[Cdecl]<ulong, IntPtr> PyLong_FromUnsignedLong64 { get; }
            internal static delegate* unmanaged[Cdecl]<double, IntPtr> PyLong_FromDouble { get; }
            internal static delegate* unmanaged[Cdecl]<long, IntPtr> PyLong_FromLongLong { get; }
            internal static delegate* unmanaged[Cdecl]<ulong, IntPtr> PyLong_FromUnsignedLongLong { get; }
            internal static delegate* unmanaged[Cdecl]<StrPtr, IntPtr, int, IntPtr> PyLong_FromString { get; }
            internal static delegate* unmanaged[Cdecl]<IntPtr, int> PyLong_AsLong { get; }
            internal static delegate* unmanaged[Cdecl]<IntPtr, uint> PyLong_AsUnsignedLong32 { get; }
            internal static delegate* unmanaged[Cdecl]<IntPtr, ulong> PyLong_AsUnsignedLong64 { get; }
            internal static delegate* unmanaged[Cdecl]<BorrowedReference, long> PyLong_AsLongLong { get; }
            internal static delegate* unmanaged[Cdecl]<IntPtr, ulong> PyLong_AsUnsignedLongLong { get; }
            internal static delegate* unmanaged[Cdecl]<IntPtr, NewReference> PyLong_FromVoidPtr { get; }
            internal static delegate* unmanaged[Cdecl]<BorrowedReference, IntPtr> PyLong_AsVoidPtr { get; }
            internal static delegate* unmanaged[Cdecl]<double, IntPtr> PyFloat_FromDouble { get; }
            internal static delegate* unmanaged[Cdecl]<BorrowedReference, NewReference> PyFloat_FromString { get; }
            internal static delegate* unmanaged[Cdecl]<IntPtr, double> PyFloat_AsDouble { get; }
            internal static delegate* unmanaged[Cdecl]<IntPtr, IntPtr, IntPtr> PyNumber_Add { get; }
            internal static delegate* unmanaged[Cdecl]<IntPtr, IntPtr, IntPtr> PyNumber_Subtract { get; }
            internal static delegate* unmanaged[Cdecl]<IntPtr, IntPtr, IntPtr> PyNumber_Multiply { get; }
            internal static delegate* unmanaged[Cdecl]<IntPtr, IntPtr, IntPtr> PyNumber_TrueDivide { get; }
            internal static delegate* unmanaged[Cdecl]<IntPtr, IntPtr, IntPtr> PyNumber_And { get; }
            internal static delegate* unmanaged[Cdecl]<IntPtr, IntPtr, IntPtr> PyNumber_Xor { get; }
            internal static delegate* unmanaged[Cdecl]<IntPtr, IntPtr, IntPtr> PyNumber_Or { get; }
            internal static delegate* unmanaged[Cdecl]<IntPtr, IntPtr, IntPtr> PyNumber_Lshift { get; }
            internal static delegate* unmanaged[Cdecl]<IntPtr, IntPtr, IntPtr> PyNumber_Rshift { get; }
            internal static delegate* unmanaged[Cdecl]<IntPtr, IntPtr, IntPtr> PyNumber_Power { get; }
            internal static delegate* unmanaged[Cdecl]<IntPtr, IntPtr, IntPtr> PyNumber_Remainder { get; }
            internal static delegate* unmanaged[Cdecl]<IntPtr, IntPtr, IntPtr> PyNumber_InPlaceAdd { get; }
            internal static delegate* unmanaged[Cdecl]<IntPtr, IntPtr, IntPtr> PyNumber_InPlaceSubtract { get; }
            internal static delegate* unmanaged[Cdecl]<IntPtr, IntPtr, IntPtr> PyNumber_InPlaceMultiply { get; }
            internal static delegate* unmanaged[Cdecl]<IntPtr, IntPtr, IntPtr> PyNumber_InPlaceTrueDivide { get; }
            internal static delegate* unmanaged[Cdecl]<IntPtr, IntPtr, IntPtr> PyNumber_InPlaceAnd { get; }
            internal static delegate* unmanaged[Cdecl]<IntPtr, IntPtr, IntPtr> PyNumber_InPlaceXor { get; }
            internal static delegate* unmanaged[Cdecl]<IntPtr, IntPtr, IntPtr> PyNumber_InPlaceOr { get; }
            internal static delegate* unmanaged[Cdecl]<IntPtr, IntPtr, IntPtr> PyNumber_InPlaceLshift { get; }
            internal static delegate* unmanaged[Cdecl]<IntPtr, IntPtr, IntPtr> PyNumber_InPlaceRshift { get; }
            internal static delegate* unmanaged[Cdecl]<IntPtr, IntPtr, IntPtr> PyNumber_InPlacePower { get; }
            internal static delegate* unmanaged[Cdecl]<IntPtr, IntPtr, IntPtr> PyNumber_InPlaceRemainder { get; }
            internal static delegate* unmanaged[Cdecl]<IntPtr, IntPtr> PyNumber_Negative { get; }
            internal static delegate* unmanaged[Cdecl]<IntPtr, IntPtr> PyNumber_Positive { get; }
            internal static delegate* unmanaged[Cdecl]<IntPtr, IntPtr> PyNumber_Invert { get; }
            internal static delegate* unmanaged[Cdecl]<IntPtr, bool> PySequence_Check { get; }
            internal static delegate* unmanaged[Cdecl]<BorrowedReference, nint, NewReference> PySequence_GetItem { get; }
            internal static delegate* unmanaged[Cdecl]<IntPtr, IntPtr, IntPtr, int> PySequence_SetItem { get; }
            internal static delegate* unmanaged[Cdecl]<IntPtr, IntPtr, int> PySequence_DelItem { get; }
            internal static delegate* unmanaged[Cdecl]<IntPtr, IntPtr, IntPtr, IntPtr> PySequence_GetSlice { get; }
            internal static delegate* unmanaged[Cdecl]<IntPtr, IntPtr, IntPtr, IntPtr, int> PySequence_SetSlice { get; }
            internal static delegate* unmanaged[Cdecl]<IntPtr, IntPtr, IntPtr, int> PySequence_DelSlice { get; }
            internal static delegate* unmanaged[Cdecl]<BorrowedReference, nint> PySequence_Size { get; }
            internal static delegate* unmanaged[Cdecl]<IntPtr, IntPtr, int> PySequence_Contains { get; }
            internal static delegate* unmanaged[Cdecl]<IntPtr, IntPtr, IntPtr> PySequence_Concat { get; }
            internal static delegate* unmanaged[Cdecl]<IntPtr, IntPtr, IntPtr> PySequence_Repeat { get; }
            internal static delegate* unmanaged[Cdecl]<IntPtr, IntPtr, int> PySequence_Index { get; }
            internal static delegate* unmanaged[Cdecl]<IntPtr, IntPtr, IntPtr> _PySequence_Count { get; }
            internal static delegate* unmanaged[Cdecl]<IntPtr, IntPtr> PySequence_Tuple { get; }
            internal static delegate* unmanaged[Cdecl]<IntPtr, IntPtr> PySequence_List { get; }
            internal static delegate* unmanaged[Cdecl]<IntPtr, IntPtr> PyBytes_FromString { get; }
            internal static delegate* unmanaged[Cdecl]<IntPtr, IntPtr> _PyBytes_Size { get; }
            internal static delegate* unmanaged[Cdecl]<IntPtr, IntPtr, IntPtr> PyUnicode_FromStringAndSize { get; }
            internal static delegate* unmanaged[Cdecl]<IntPtr, IntPtr> PyUnicode_AsUTF8 { get; }
            internal static delegate* unmanaged[Cdecl]<IntPtr, IntPtr> PyUnicode_FromObject { get; }
            internal static delegate* unmanaged[Cdecl]<IntPtr, IntPtr, IntPtr, IntPtr> PyUnicode_FromEncodedObject { get; }
            internal static delegate* unmanaged[Cdecl]<int, IntPtr, IntPtr, IntPtr> PyUnicode_FromKindAndData { get; }
            internal static delegate* unmanaged[Cdecl]<int> PyUnicode_GetMax { get; }
            internal static delegate* unmanaged[Cdecl]<IntPtr, IntPtr> _PyUnicode_GetSize { get; }
            internal static delegate* unmanaged[Cdecl]<IntPtr, IntPtr> PyUnicode_AsUnicode { get; }
            internal static delegate* unmanaged[Cdecl]<BorrowedReference, NewReference> PyUnicode_AsUTF16String { get; }
            internal static delegate* unmanaged[Cdecl]<int, IntPtr> PyUnicode_FromOrdinal { get; }
            internal static delegate* unmanaged[Cdecl]<StrPtr, IntPtr> PyUnicode_InternFromString { get; }
            internal static delegate* unmanaged[Cdecl]<IntPtr, IntPtr, int> PyUnicode_Compare { get; }
            internal static delegate* unmanaged[Cdecl]<IntPtr> PyDict_New { get; }
            internal static delegate* unmanaged[Cdecl]<IntPtr, out IntPtr, out IntPtr, out IntPtr, int> PyDict_Next { get; }
            internal static delegate* unmanaged[Cdecl]<BorrowedReference, BorrowedReference, BorrowedReference> PyDict_GetItem { get; }
            internal static delegate* unmanaged[Cdecl]<BorrowedReference, StrPtr, BorrowedReference> PyDict_GetItemString { get; }
            internal static delegate* unmanaged[Cdecl]<BorrowedReference, BorrowedReference, BorrowedReference, int> PyDict_SetItem { get; }
            internal static delegate* unmanaged[Cdecl]<BorrowedReference, StrPtr, BorrowedReference, int> PyDict_SetItemString { get; }
            internal static delegate* unmanaged[Cdecl]<BorrowedReference, BorrowedReference, int> PyDict_DelItem { get; }
            internal static delegate* unmanaged[Cdecl]<BorrowedReference, StrPtr, int> PyDict_DelItemString { get; }
            internal static delegate* unmanaged[Cdecl]<IntPtr, IntPtr, int> PyMapping_HasKey { get; }
            internal static delegate* unmanaged[Cdecl]<BorrowedReference, NewReference> PyDict_Keys { get; }
            internal static delegate* unmanaged[Cdecl]<IntPtr, IntPtr> PyDict_Values { get; }
            internal static delegate* unmanaged[Cdecl]<BorrowedReference, NewReference> PyDict_Items { get; }
            internal static delegate* unmanaged[Cdecl]<IntPtr, IntPtr> PyDict_Copy { get; }
            internal static delegate* unmanaged[Cdecl]<BorrowedReference, BorrowedReference, int> PyDict_Update { get; }
            internal static delegate* unmanaged[Cdecl]<IntPtr, void> PyDict_Clear { get; }
            internal static delegate* unmanaged[Cdecl]<IntPtr, IntPtr> _PyDict_Size { get; }
            internal static delegate* unmanaged[Cdecl]<BorrowedReference, NewReference> PySet_New { get; }
            internal static delegate* unmanaged[Cdecl]<BorrowedReference, BorrowedReference, int> PySet_Add { get; }
            internal static delegate* unmanaged[Cdecl]<BorrowedReference, BorrowedReference, int> PySet_Contains { get; }
            internal static delegate* unmanaged[Cdecl]<IntPtr, IntPtr> PyList_New { get; }
            internal static delegate* unmanaged[Cdecl]<IntPtr, IntPtr> PyList_AsTuple { get; }
            internal static delegate* unmanaged[Cdecl]<BorrowedReference, IntPtr, BorrowedReference> PyList_GetItem { get; }
            internal static delegate* unmanaged[Cdecl]<IntPtr, IntPtr, IntPtr, int> PyList_SetItem { get; }
            internal static delegate* unmanaged[Cdecl]<BorrowedReference, IntPtr, IntPtr, int> PyList_Insert { get; }
            internal static delegate* unmanaged[Cdecl]<BorrowedReference, IntPtr, int> PyList_Append { get; }
            internal static delegate* unmanaged[Cdecl]<BorrowedReference, int> PyList_Reverse { get; }
            internal static delegate* unmanaged[Cdecl]<BorrowedReference, int> PyList_Sort { get; }
            internal static delegate* unmanaged[Cdecl]<IntPtr, IntPtr, IntPtr, IntPtr> PyList_GetSlice { get; }
            internal static delegate* unmanaged[Cdecl]<IntPtr, IntPtr, IntPtr, IntPtr, int> PyList_SetSlice { get; }
            internal static delegate* unmanaged[Cdecl]<BorrowedReference, nint> PyList_Size { get; }
            internal static delegate* unmanaged[Cdecl]<IntPtr, IntPtr> PyTuple_New { get; }
            internal static delegate* unmanaged[Cdecl]<BorrowedReference, IntPtr, BorrowedReference> PyTuple_GetItem { get; }
            internal static delegate* unmanaged[Cdecl]<IntPtr, IntPtr, IntPtr, int> PyTuple_SetItem { get; }
            internal static delegate* unmanaged[Cdecl]<IntPtr, IntPtr, IntPtr, IntPtr> PyTuple_GetSlice { get; }
            internal static delegate* unmanaged[Cdecl]<BorrowedReference, nint> PyTuple_Size { get; }
            internal static delegate* unmanaged[Cdecl]<BorrowedReference, NewReference> PyIter_Next { get; }
            internal static delegate* unmanaged[Cdecl]<StrPtr, NewReference> PyModule_New { get; }
            internal static delegate* unmanaged[Cdecl]<IntPtr, StrPtr> PyModule_GetName { get; }
            internal static delegate* unmanaged[Cdecl]<BorrowedReference, BorrowedReference> PyModule_GetDict { get; }
            internal static delegate* unmanaged[Cdecl]<IntPtr, StrPtr> PyModule_GetFilename { get; }
            internal static delegate* unmanaged[Cdecl]<IntPtr, int, IntPtr> PyModule_Create2 { get; }
            internal static delegate* unmanaged[Cdecl]<IntPtr, IntPtr> PyImport_Import { get; }
            internal static delegate* unmanaged[Cdecl]<StrPtr, NewReference> PyImport_ImportModule { get; }
            internal static delegate* unmanaged[Cdecl]<BorrowedReference, NewReference> PyImport_ReloadModule { get; }
            internal static delegate* unmanaged[Cdecl]<StrPtr, BorrowedReference> PyImport_AddModule { get; }
            internal static delegate* unmanaged[Cdecl]<BorrowedReference> PyImport_GetModuleDict { get; }
            internal static delegate* unmanaged[Cdecl]<int, IntPtr, int, void> PySys_SetArgvEx { get; }
            internal static delegate* unmanaged[Cdecl]<StrPtr, BorrowedReference> PySys_GetObject { get; }
            internal static delegate* unmanaged[Cdecl]<StrPtr, BorrowedReference, int> PySys_SetObject { get; }
            internal static delegate* unmanaged[Cdecl]<IntPtr, void> PyType_Modified { get; }
            internal static delegate* unmanaged[Cdecl]<BorrowedReference, BorrowedReference, bool> PyType_IsSubtype { get; }
            internal static delegate* unmanaged[Cdecl]<IntPtr, IntPtr, IntPtr, IntPtr> PyType_GenericNew { get; }
            internal static delegate* unmanaged[Cdecl]<IntPtr, IntPtr, IntPtr> PyType_GenericAlloc { get; }
            internal static delegate* unmanaged[Cdecl]<IntPtr, int> PyType_Ready { get; }
            internal static delegate* unmanaged[Cdecl]<IntPtr, IntPtr, IntPtr> _PyType_Lookup { get; }
            internal static delegate* unmanaged[Cdecl]<IntPtr, IntPtr, IntPtr> PyObject_GenericGetAttr { get; }
            internal static delegate* unmanaged[Cdecl]<IntPtr, IntPtr, IntPtr, int> PyObject_GenericSetAttr { get; }
            internal static delegate* unmanaged[Cdecl]<IntPtr, void> PyObject_GC_Del { get; }
            internal static delegate* unmanaged[Cdecl]<IntPtr, void> PyObject_GC_Track { get; }
            internal static delegate* unmanaged[Cdecl]<IntPtr, void> PyObject_GC_UnTrack { get; }
            internal static delegate* unmanaged[Cdecl]<IntPtr, void> _PyObject_Dump { get; }
            internal static delegate* unmanaged[Cdecl]<IntPtr, IntPtr> PyMem_Malloc { get; }
            internal static delegate* unmanaged[Cdecl]<IntPtr, IntPtr, IntPtr> PyMem_Realloc { get; }
            internal static delegate* unmanaged[Cdecl]<IntPtr, void> PyMem_Free { get; }
            internal static delegate* unmanaged[Cdecl]<IntPtr, StrPtr, void> PyErr_SetString { get; }
            internal static delegate* unmanaged[Cdecl]<BorrowedReference, BorrowedReference, void> PyErr_SetObject { get; }
            internal static delegate* unmanaged[Cdecl]<IntPtr, IntPtr> PyErr_SetFromErrno { get; }
            internal static delegate* unmanaged[Cdecl]<IntPtr, void> PyErr_SetNone { get; }
            internal static delegate* unmanaged[Cdecl]<IntPtr, int> PyErr_ExceptionMatches { get; }
            internal static delegate* unmanaged[Cdecl]<IntPtr, IntPtr, int> PyErr_GivenExceptionMatches { get; }
            internal static delegate* unmanaged[Cdecl]<ref IntPtr, ref IntPtr, ref IntPtr, void> PyErr_NormalizeException { get; }
            internal static delegate* unmanaged[Cdecl]<IntPtr> PyErr_Occurred { get; }
            internal static delegate* unmanaged[Cdecl]<out IntPtr, out IntPtr, out IntPtr, void> PyErr_Fetch { get; }
            internal static delegate* unmanaged[Cdecl]<IntPtr, IntPtr, IntPtr, void> PyErr_Restore { get; }
            internal static delegate* unmanaged[Cdecl]<void> PyErr_Clear { get; }
            internal static delegate* unmanaged[Cdecl]<void> PyErr_Print { get; }
            internal static delegate* unmanaged[Cdecl]<BorrowedReference, NewReference> PyCell_Get { get; }
            internal static delegate* unmanaged[Cdecl]<BorrowedReference, IntPtr, int> PyCell_Set { get; }
            internal static delegate* unmanaged[Cdecl]<IntPtr> PyGC_Collect { get; }
            internal static delegate* unmanaged[Cdecl]<IntPtr, IntPtr, IntPtr, NewReference> PyCapsule_New { get; }
            internal static delegate* unmanaged[Cdecl]<BorrowedReference, IntPtr, IntPtr> PyCapsule_GetPointer { get; }
            internal static delegate* unmanaged[Cdecl]<BorrowedReference, IntPtr, int> PyCapsule_SetPointer { get; }
            internal static delegate* unmanaged[Cdecl]<IntPtr, IntPtr> PyMethod_Self { get; }
            internal static delegate* unmanaged[Cdecl]<IntPtr, IntPtr> PyMethod_Function { get; }
            internal static delegate* unmanaged[Cdecl]<IntPtr, IntPtr, int> Py_AddPendingCall { get; }
            internal static delegate* unmanaged[Cdecl]<int> Py_MakePendingCalls { get; }
            internal static delegate* unmanaged[Cdecl]<IntPtr, nuint> PyLong_AsUnsignedSize_t { get; }
            internal static delegate* unmanaged[Cdecl]<BorrowedReference, nint> PyLong_AsSignedSize_t { get; }
            internal static delegate* unmanaged[Cdecl]<IntPtr, long> PyExplicitlyConvertToInt64 { get; }
            internal static delegate* unmanaged[Cdecl]<BorrowedReference, BorrowedReference, BorrowedReference> PyDict_GetItemWithError { get; }
            internal static delegate* unmanaged[Cdecl]<IntPtr, IntPtr, void> PyException_SetCause { get; }
            internal static delegate* unmanaged[Cdecl]<uint, IntPtr, int> PyThreadState_SetAsyncExcLLP64 { get; }
            internal static delegate* unmanaged[Cdecl]<ulong, IntPtr, int> PyThreadState_SetAsyncExcLP64 { get; }
            internal static delegate* unmanaged[Cdecl]<BorrowedReference, IntPtr, NewReference> PyObject_GenericGetDict { get; }
            internal static delegate* unmanaged[Cdecl]<in NativeTypeSpec, BorrowedReference, NewReference> PyType_FromSpecWithBases { get; }
        }
    }


    public enum ShutdownMode
    {
        Default,
        Normal,
        Soft,
        Reload,
        Extension,
    }


    class PyReferenceCollection
    {
        private List<KeyValuePair<IntPtr, Action>> _actions = new List<KeyValuePair<IntPtr, Action>>();

        /// <summary>
        /// Record obj's address to release the obj in the future,
        /// obj must alive before calling Release.
        /// </summary>
        public void Add(IntPtr ob, Action onRelease)
        {
            _actions.Add(new KeyValuePair<IntPtr, Action>(ob, onRelease));
        }

        public void Release()
        {
            foreach (var item in _actions)
            {
                Runtime.XDecref(item.Key);
                item.Value?.Invoke();
            }
            _actions.Clear();
        }
    }
}<|MERGE_RESOLUTION|>--- conflicted
+++ resolved
@@ -1017,19 +1017,11 @@
         }
 
 
-<<<<<<< HEAD
-        [DllImport(_PythonDll, CallingConvention = CallingConvention.Cdecl)]
-        [Obsolete("Use overload accepting BorrowedReference")]
-        internal static extern IntPtr PyObject_GetAttrString(IntPtr pointer, string name);
-        [DllImport(_PythonDll, CallingConvention = CallingConvention.Cdecl)]
-        internal static extern NewReference PyObject_GetAttrString(BorrowedReference pointer, string name);
-=======
         internal static int PyObject_HasAttrString(BorrowedReference pointer, string name)
         {
             using var namePtr = new StrPtr(name, Encoding.UTF8);
             return Delegates.PyObject_HasAttrString(pointer, namePtr);
         }
->>>>>>> 23527d11
 
         internal static IntPtr PyObject_GetAttrString(IntPtr pointer, string name)
         {
@@ -2090,16 +2082,8 @@
         internal static void PyErr_SetNone(IntPtr ob) => Delegates.PyErr_SetNone(ob);
 
 
-<<<<<<< HEAD
-        [DllImport(_PythonDll, CallingConvention = CallingConvention.Cdecl)]
-        internal static extern void PyErr_Fetch(out NewReference type, out NewReference value, out NewReference traceback);
-
-        [DllImport(_PythonDll, CallingConvention = CallingConvention.Cdecl)]
-        internal static extern void PyErr_Restore(StolenReference type, StolenReference value, StolenReference traceback);
-=======
         internal static int PyErr_ExceptionMatches(IntPtr exception) => Delegates.PyErr_ExceptionMatches(exception);
 
->>>>>>> 23527d11
 
         internal static int PyErr_GivenExceptionMatches(IntPtr ob, IntPtr val) => Delegates.PyErr_GivenExceptionMatches(ob, val);
 
@@ -2110,7 +2094,7 @@
         internal static IntPtr PyErr_Occurred() => Delegates.PyErr_Occurred();
 
 
-        internal static void PyErr_Fetch(out IntPtr ob, out IntPtr val, out IntPtr tb) => Delegates.PyErr_Fetch(out ob, out val, out tb);
+        internal static void PyErr_Fetch(out NewReference ob, out NewReference val, out NewReference tb) => Delegates.PyErr_Fetch(out ob, out val, out tb);
 
 
         internal static void PyErr_Restore(IntPtr ob, IntPtr val, IntPtr tb) => Delegates.PyErr_Restore(ob, val, tb);
@@ -2506,7 +2490,7 @@
                 PyErr_GivenExceptionMatches = (delegate* unmanaged[Cdecl]<IntPtr, IntPtr, int>)GetFunctionByName(nameof(PyErr_GivenExceptionMatches), GetUnmanagedDll(_PythonDll));
                 PyErr_NormalizeException = (delegate* unmanaged[Cdecl]<ref IntPtr, ref IntPtr, ref IntPtr, void>)GetFunctionByName(nameof(PyErr_NormalizeException), GetUnmanagedDll(_PythonDll));
                 PyErr_Occurred = (delegate* unmanaged[Cdecl]<IntPtr>)GetFunctionByName(nameof(PyErr_Occurred), GetUnmanagedDll(_PythonDll));
-                PyErr_Fetch = (delegate* unmanaged[Cdecl]<out IntPtr, out IntPtr, out IntPtr, void>)GetFunctionByName(nameof(PyErr_Fetch), GetUnmanagedDll(_PythonDll));
+                PyErr_Fetch = (delegate* unmanaged[Cdecl]<out NewReference, out NewReference, out NewReference, void>)GetFunctionByName(nameof(PyErr_Fetch), GetUnmanagedDll(_PythonDll));
                 PyErr_Restore = (delegate* unmanaged[Cdecl]<IntPtr, IntPtr, IntPtr, void>)GetFunctionByName(nameof(PyErr_Restore), GetUnmanagedDll(_PythonDll));
                 PyErr_Clear = (delegate* unmanaged[Cdecl]<void>)GetFunctionByName(nameof(PyErr_Clear), GetUnmanagedDll(_PythonDll));
                 PyErr_Print = (delegate* unmanaged[Cdecl]<void>)GetFunctionByName(nameof(PyErr_Print), GetUnmanagedDll(_PythonDll));
@@ -2783,7 +2767,7 @@
             internal static delegate* unmanaged[Cdecl]<IntPtr, IntPtr, int> PyErr_GivenExceptionMatches { get; }
             internal static delegate* unmanaged[Cdecl]<ref IntPtr, ref IntPtr, ref IntPtr, void> PyErr_NormalizeException { get; }
             internal static delegate* unmanaged[Cdecl]<IntPtr> PyErr_Occurred { get; }
-            internal static delegate* unmanaged[Cdecl]<out IntPtr, out IntPtr, out IntPtr, void> PyErr_Fetch { get; }
+            internal static delegate* unmanaged[Cdecl]<out NewReference, out NewReference, out NewReference, void> PyErr_Fetch { get; }
             internal static delegate* unmanaged[Cdecl]<IntPtr, IntPtr, IntPtr, void> PyErr_Restore { get; }
             internal static delegate* unmanaged[Cdecl]<void> PyErr_Clear { get; }
             internal static delegate* unmanaged[Cdecl]<void> PyErr_Print { get; }
