--- conflicted
+++ resolved
@@ -76,12 +76,8 @@
                 int r = Runtime.PyList_SetItem(val, i, ptr);
                 if (r < 0)
                 {
-<<<<<<< HEAD
+                    Runtime.Py_DecRef(val);
                     throw PythonException.ThrowLastAsClrException();
-=======
-                    Runtime.Py_DecRef(val);
-                    throw new PythonException();
->>>>>>> 23527d11
                 }
             }
             return val;
