--- conflicted
+++ resolved
@@ -147,12 +147,7 @@
         /// __getattr__ implementation, and thus dereferencing a NULL
         /// pointer.
         /// </summary>
-        /// <param name="ob">The python object wrapping </param>
-<<<<<<< HEAD
-        internal static void SetArgsAndCause(BorrowedReference ob)
-=======
-        internal static void SetArgsAndCause(Exception e, IntPtr ob)
->>>>>>> 21169db2
+        internal static void SetArgsAndCause(BorrowedReference ob, Exception e)
         {
             IntPtr args;
             if (!string.IsNullOrEmpty(e.Message))
@@ -166,22 +161,16 @@
                 args = Runtime.PyTuple_New(0);
             }
 
-<<<<<<< HEAD
-            Marshal.WriteIntPtr(ob.DangerousGetAddress(), ExceptionOffset.args, args);
-=======
-            if (Runtime.PyObject_SetAttrString(ob, "args", args) != 0)
-                throw new PythonException();
->>>>>>> 21169db2
+            using var argsTuple = NewReference.DangerousFromPointer(args);
+
+            if (Runtime.PyObject_SetAttrString(ob, "args", argsTuple) != 0)
+                throw PythonException.ThrowLastAsClrException();
 
             if (e.InnerException != null)
             {
                 // Note: For an AggregateException, InnerException is only the first of the InnerExceptions.
                 using var cause = CLRObject.GetReference(e.InnerException);
-<<<<<<< HEAD
                 Runtime.PyException_SetCause(ob, cause.Steal());
-=======
-                Runtime.PyException_SetCause(ob, cause.DangerousMoveToPointer());
->>>>>>> 21169db2
             }
         }
 
@@ -214,7 +203,7 @@
         {
             if (pointer == IntPtr.Zero && ErrorOccurred())
             {
-                throw new PythonException();
+                throw PythonException.ThrowLastAsClrException();
             }
             return pointer;
         }
