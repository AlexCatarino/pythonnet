--- conflicted
+++ resolved
@@ -222,12 +222,8 @@
             }
 
             // Load the clr.py resource into the clr module
-<<<<<<< HEAD
             NewReference clr = Python.Runtime.ImportHook.GetCLRModule();
             BorrowedReference clr_dict = Runtime.PyModule_GetDict(clr.Borrow());
-=======
-            BorrowedReference clr_dict = Runtime.PyModule_GetDict(ImportHook.ClrModuleReference);
->>>>>>> b7e8fdc3
 
             var locals = new PyDict();
             try
